import os
import toml
import sys
from subprocess import check_output
from common import *
from storehousepy import StorageConfig, StorageBackend

def read_line(s):
    return sys.stdin.readline().strip()


class Config(object):
    def __init__(self, config_path=None, db_path=None):
        log.basicConfig(
            level=log.DEBUG,
            format='%(levelname)s %(asctime)s %(filename)s:%(lineno)03d] %(message)s')
        self.config_path = config_path or self.default_config_path()

        if not os.path.isfile(self.config_path):
            sys.stdout.write(
                'Your Scanner configuration file does not exist. Create one? '
                '[Y/n] ')
            if sys.stdin.readline().strip().lower() == 'n':
                exit()

            config = self.default_config()
            path = self.default_config_path()
            with open(path, 'w') as f:
                f.write(toml.dumps(config))
            print('Wrote Scanner configuration to {}'.format(path))

        self.config = self.load_config(self.config_path)
        config = self.config
        try:
            self.module_dir = os.path.dirname(os.path.realpath(__file__))
            build_path = self.module_dir + '/build'
            sys.path.append(build_path)

            if db_path is not None:
                self.db_path = db_path
            else:
                storage = config['storage']
                self.db_path = str(storage['db_path'])
            storage_config = self._make_storage_config(config)

            self.master_address = 'localhost'
            self.master_port = '5001'
            self.worker_port = '5002'
            if 'network' in config:
                network = config['network']
                if 'master' in network:
                    self.master_address = network['master'].encode('ascii','ignore')
                if 'master_port' in network:
                    self.master_port = network['master_port'].encode('ascii', 'ignore')
                if 'worker_port' in network:
                    self.worker_port = network['worker_port'].encode('ascii', 'ignore')

        except KeyError as key:
            raise ScannerException('Scanner config missing key: {}'.format(key))
        self.storage_config = storage_config
        self.storage = StorageBackend.make_from_config(storage_config)

    def _make_storage_config(self, config):
        storage = config['storage']
        storage_type = storage['type']
        if storage_type == 'posix':
            storage_config = StorageConfig.make_posix_config()
        elif storage_type == 'gcs':
            storage_config = StorageConfig.make_gcs_config(
                storage['bucket'].encode('latin-1'))
        elif storage_type == 's3':
<<<<<<< HEAD
            storage_config = StorageConfig.make_s3_config(
                storage['bucket'].encode('latin-1'),
                storage['region'].encode('latin-1'),
                storage['endpoint'].encode('latin-1'))
=======
            print("s3 database!")
            storage_config = StorageConfig.make_s3_config(
                storage['bucket'].encode('latin-1'))
>>>>>>> 5614509f
        else:
            raise ScannerException(
                'Unsupported storage type {}'.format(storage_type))
        return storage_config

    @staticmethod
    def default_config_path():
        return os.path.expanduser('~') + '/.scanner.toml'

    def load_config(self, path):
        try:
            with open(path, 'r') as f:
                return toml.loads(f.read())
        except IOError:
            raise ScannerException('Scanner config file does not exist: {}'
                                   .format(path))

    @staticmethod
    def default_config():
        hostname = check_output(['hostname']).strip()

        scanner_path = os.path.abspath(
            os.path.join(os.path.dirname(__file__), '..', '..'))

        db_path = os.path.expanduser('~') + '/.scanner_db'

        return {
            'scanner_path': scanner_path,
            'storage': {
                'type': 'posix',
                'db_path': db_path,
            },
            'network': {
                'master': hostname,
                'master_port': '5001',
                'worker_port': '5002'
            }
        }

    def __getstate__(self):
        # capture what is normally pickled
        state = self.__dict__.copy()
        # Get rid of the storehouse objects
        state.pop('storage_config', None)
        state.pop('storage', None)
        # what we return here will be stored in the pickle
        return state

    def __setstate__(self, newstate):
        self.module_dir = os.path.dirname(os.path.realpath(__file__))
        build_path = self.module_dir + '/build'
        if not build_path in sys.path:
            sys.path.append(build_path)
        sys.stdout.flush()

        sc = self._make_storage_config(newstate['config'])
        newstate['storage_config'] = sc
        newstate['storage'] = StorageBackend.make_from_config(sc)
        # re-instate our __dict__ state from the pickled state
        self.__dict__.update(newstate)<|MERGE_RESOLUTION|>--- conflicted
+++ resolved
@@ -69,16 +69,10 @@
             storage_config = StorageConfig.make_gcs_config(
                 storage['bucket'].encode('latin-1'))
         elif storage_type == 's3':
-<<<<<<< HEAD
             storage_config = StorageConfig.make_s3_config(
                 storage['bucket'].encode('latin-1'),
                 storage['region'].encode('latin-1'),
                 storage['endpoint'].encode('latin-1'))
-=======
-            print("s3 database!")
-            storage_config = StorageConfig.make_s3_config(
-                storage['bucket'].encode('latin-1'))
->>>>>>> 5614509f
         else:
             raise ScannerException(
                 'Unsupported storage type {}'.format(storage_type))
