#!/bin/bash

if [[ "$OSTYPE" == "linux-gnu" ]]; then
    cores=$(nproc)
        # ...
elif [[ "$OSTYPE" == "darwin"* ]]; then
    cores=$(sysctl -n hw.ncpu)
        # Mac OSX
else
    # Unknown.
    echo "Unknown OSTYPE: $OSTYPE. Exiting."
    exit 1
fi

LOCAL_DIR="$( cd "$( dirname "${BASH_SOURCE[0]}" )" && pwd )"
BUILD_DIR=$LOCAL_DIR/thirdparty/build
DEFAULT_INSTALL_DIR=$LOCAL_DIR/thirdparty/install
FILES_DIR=$LOCAL_DIR/thirdparty/resources
PYTHON_VERSION=$(python3 -c 'import sys; print(".".join(map(str, sys.version_info[:2])))')

POSITIONAL=()

# Ask if installed
INSTALL_FFMPEG=true
INSTALL_OPENCV=true
INSTALL_PROTOBUF=true
INSTALL_GRPC=true
INSTALL_CAFFE=true
INSTALL_HALIDE=true
INSTALL_OPENPOSE=true

USE_GPU=false
NO_USE_GPU=false

# Assume not installed
INSTALL_GOOGLETEST=true
INSTALL_HWANG=true
INSTALL_TINYTOML=true
INSTALL_STOREHOUSE=true
INSTALL_PYBIND=true
INSTALL_LIBPQXX=true

INSTALL_PREFIX=$DEFAULT_INSTALL_DIR

INSTALL_ALL=false
INSTALL_NONE=false

while [[ $# -gt 0 ]]
do
key="$1"

case $key in
    -c|--cores)
        cores="$2"
        shift # past arg
        shift # past value
        ;;
    -g|--use-gpu)
        USE_GPU=true
        shift # past arg
        ;;
    -ng|--no-use-gpu)
        NO_USE_GPU=true
        shift # past arg
        ;;
    -p|--prefix)
        INSTALL_PREFIX="$2"
        shift # past arg
        shift # past value
        ;;
    -a|--install-all)
        INSTALL_ALL=true
        shift # past arg
        ;;
    -n|--install-none)
        INSTALL_NONE=true
        shift # past arg
        ;;
    --with-ffmpeg)
        WITH_FFMPEG="$2"
        shift # past arg
        shift # past value
        ;;
    --with-opencv)
        WITH_OPENCV="$2"
        shift # past arg
        shift # past value
        ;;
    --with-protobuf)
        WITH_PROTOBUF="$2"
        shift # past arg
        shift # past value
        ;;
    --with-grpc)
        WITH_GRPC="$2"
        shift # past arg
        shift # past value
        ;;
    --with-caffe)
        WITH_CAFFE="$2"
        shift # past arg
        shift # past value
        ;;
    --with-halide)
        WITH_HALIDE="$2"
        shift # past arg
        shift # past value
        ;;
    --with-openpose)
        WITH_OPENPOSE="$2"
        shift # past arg
        shift # past value
        ;;
    --with-hwang)
        WITH_HWANG="$2"
        shift # past arg
        shift # past value
        ;;
    --with-storehouse)
        WITH_STOREHOUSE="$2"
        shift # past arg
        shift # past value
        ;;
    --with-pybind)
        WITH_PYBIND="$2"
        shift # past arg
        shift # past value
        ;;
    --with-libpqxx)
        WITH_LIBPQXX="$2"
        shift # past arg
        shift # past value
        ;;

    *)    # unknown option
    POSITIONAL+=("$1") # save it in an array for later
    shift # past argument
    ;;
esac
done

echo "--------------------------------------------------------------"
echo "|          Scanner Dependency Installation Script            |"
echo "--------------------------------------------------------------"
echo "The script will ask if required dependencies are installed and"
echo "then install missing dependencies to "
echo "$INSTALL_PREFIX"
echo "(customized by specifying (--prefix <dir>)"

set -- "${POSITIONAL[@]}" # restore positional parameters

if command -v conda list >/dev/null 2>&1; then
    # Anaconda is installed, so add lib to prefix path for OpenCV to find
    # PythonLib
    echo "Detected Anaconda, adding lib path to OpenCV and Caffe build"
    py_path=$(dirname $(which python))/../lib
    PY_EXTRA_CMDS="$py_path"
else
    PY_EXTRA_CMDS=""
fi

# Check if we have GPUs by looking for nvidia-smi
if command -v nvidia-smi >/dev/null 2>&1; then
    HAVE_GPU=true
else
    HAVE_GPU=false
fi


# Force building with GPU when specified
if [[ $USE_GPU == true ]]; then
    HAVE_GPU=true
fi

# Force NOT building with GPU when specified, overriding other commands
if [[ $NO_USE_GPU == true ]]; then
    HAVE_GPU=false
fi

echo ""
echo "Configuration:"
echo "--------------------------------------------------------------"
echo "Detected Python version: $PYTHON_VERSION"
echo "GPUs available:          $HAVE_GPU"
echo ""

# Directories for installed dependencies
FFMPEG_DIR=$INSTALL_PREFIX
OPENCV_DIR=$INSTALL_PREFIX
PROTOBUF_DIR=$INSTALL_PREFIX
GRPC_DIR=$INSTALL_PREFIX
CAFFE_DIR=$INSTALL_PREFIX
HALIDE_DIR=$INSTALL_PREFIX
PYBIND_DIR=$INSTALL_PREFIX
HWANG_DIR=$INSTALL_PREFIX
STOREHOUSE_DIR=$INSTALL_PREFIX
TINYTOML_DIR=$INSTALL_PREFIX
OPENPOSE_DIR=$INSTALL_PREFIX
LIBPQXX_DIR=$INSTALL_PREFIX

if [[ ! -z ${WITH_FFMPEG+x} ]]; then
    INSTALL_FFMPEG=false
    FFMPEG_DIR=$WITH_FFMPEG
fi
if [[ ! -z ${WITH_OPENCV+x} ]]; then
    INSTALL_OPENCV=false
    OPENCV_DIR=$WITH_OPENCV
fi
if [[ ! -z ${WITH_PROTOBUF+x} ]]; then
    INSTALL_PROTOBUF=false
    PROTOBUF_DIR=$WITH_PROTOBUF
fi
if [[ ! -z ${WITH_GRPC+x} ]]; then
    INSTALL_GRPC=false
    GRPC_DIR=$WITH_GRPC
fi
if [[ ! -z ${WITH_CAFFE+x} ]]; then
    INSTALL_CAFFE=false
    CAFFE_DIR=$WITH_CAFFE
fi
if [[ ! -z ${WITH_HALIDE+x} ]]; then
    INSTALL_HALIDE=false
    HALIDE_DIR=$WITH_HALIDE
fi
if [[ ! -z ${WITH_PYBIND+x} ]]; then
    INSTALL_PYBIND=false
    PYBIND_DIR=$WITH_PYBIND
fi
if [[ ! -z ${WITH_HWANG+x} ]]; then
    INSTALL_HWANG=false
    HWANG_DIR=$WITH_HWANG
fi
if [[ ! -z ${WITH_STOREHOUSE+x} ]]; then
    INSTALL_STOREHOUSE=false
    STOREHOUSE_DIR=$WITH_STOREHOUSE
fi
if [[ ! -z ${WITH_OPENPOSE+x} ]]; then
    INSTALL_OPENPOSE=false
    OPENPOSE_DIR=$WITH_OPENPOSE
fi
if [[ ! -z ${WITH_LIBPQXX+x} ]]; then
    INSTALL_LIBPQXX=false
    LIBPQXX_DIR=$WITH_LIBPQXX
fi

export C_INCLUDE_PATH=$INSTALL_PREFIX/include:$C_INCLUDE_PATH
export LD_LIBRARY_PATH=$INSTALL_PREFIX/lib:$LD_LIBRARY_PATH
export PATH=$INSTALL_PREFIX/bin:$PATH
export PKG_CONFIG_PATH=$INSTALL_PREFIX/lib/pkgconfig:$PGK_CONFIG_PATH

mkdir -p $BUILD_DIR
mkdir -p $INSTALL_PREFIX

if [[ $INSTALL_NONE == true ]]; then
    INSTALL_FFMPEG=false
    INSTALL_OPENCV=false
    INSTALL_PROTOBUF=false
    INSTALL_GRPC=false
    INSTALL_CAFFE=false
    INSTALL_HALIDE=false
    INSTALL_OPENPOSE=false
    INSTALL_GOOGLETEST=false
    INSTALL_HWANG=false
    INSTALL_TINYTOML=false
    INSTALL_STOREHOUSE=false
    INSTALL_PYBIND=false
    INSTALL_LIBPQXX=false

elif [[ $INSTALL_ALL == false ]]; then
    # Ask about each library
    if [[ -z ${WITH_FFMPEG+x} ]]; then
        echo -n "Do you have ffmpeg>=3.3.1 installed? [y/N]: "
        read yn
        if [[ $yn == y ]] || [[ $yn == Y ]]; then
            INSTALL_FFMPEG=false
            echo -n "Where is your ffmpeg install? [/usr/local]: "
            read install_location
            if [[ $install_location == "" ]]; then
                FFMPEG_DIR=/usr/local
            else
                FFMPEG_DIR=$install_location
            fi
        else
            INSTALL_FFMPEG=true
        fi
    fi

    if [[ -z ${WITH_OPENCV+x} ]]; then
        echo -n "Do you have opencv>=3.4.0 with contrib installed? [y/N]: "
        read yn
        if [[ $yn == y ]] || [[ $yn == Y ]]; then
            INSTALL_OPENCV=false
            echo -n "Where is your opencv install? [/usr/local]: "
            read install_location
            if [[ $install_location == "" ]]; then
                OPENCV_DIR=/usr/local
            else
                OPENCV_DIR=$install_location
            fi
        else
            INSTALL_OPENCV=true
        fi
    fi

    if [[ -z ${WITH_PROTOBUF+x} ]]; then
        echo -n "Do you have protobuf>=3.5.1 installed? [y/N]: "
        read yn
        if [[ $yn == y ]] || [[ $yn == Y ]]; then
            INSTALL_PROTOBUF=false
            echo -n "Where is your protobuf install? [/usr/local]: "
            read install_location
            if [[ $install_location == "" ]]; then
                PROTOBUF_DIR=/usr/local
            else
                PROTOBUF_DIR=$install_location
            fi
        else
            INSTALL_PROTOBUF=true
        fi
    fi

    if [[ -z ${WITH_GRPC+x} ]]; then
        echo -n "Do you have grpc==1.12.0 installed? [y/N]: "
        read yn
        if [[ $yn == y ]] || [[ $yn == Y ]]; then
            INSTALL_GRPC=false
            echo -n "Where is your grpc install? [/usr/local]: "
            read install_location
            if [[ $install_location == "" ]]; then
                GRPC_DIR=/usr/local
            else
                GRPC_DIR=$install_location
            fi
        else
            INSTALL_GRPC=true
        fi
    fi

    if [[ -z ${WITH_HALIDE+x} ]]; then
        echo -n "Do you have halide (release_2018_02_15) installed? [y/N]: "
        read yn
        if [[ $yn == y ]] || [[ $yn == Y ]]; then
            INSTALL_HALIDE=false
            echo -n "Where is your halide install? [/usr/local]: "
            read install_location
            if [[ $install_location == "" ]]; then
                HALIDE_DIR=/usr/local
            else
                HALIDE_DIR=$install_location
            fi
        else
            INSTALL_HALIDE=true
        fi
    fi

    if [[ $HAVE_GPU == true ]]; then
        if [[ -z ${WITH_OPENPOSE+x} ]]; then
            echo -n "Do you have OpenPose (v1.3.0) installed? [y/N]: "
            read yn
            if [[ $yn == y ]] || [[ $yn == Y ]]; then
                INSTALL_OPENPOSE=false
                echo -n "Where is your OpenPose install? [/usr/local]: "
                read install_location
                if [[ $install_location == "" ]]; then
                    OPENPOSE_DIR=/usr/local
                else
                    OPENPOSE_DIR=$install_location
                fi
            else
                INSTALL_OPENPOSE=true
            fi
        fi
    fi

    if [[ -z ${WITH_CAFFE+x} ]]; then
        echo -n "Do you have caffe>=rc5 or intel-caffe>=1.0.6 installed? [y/N]: "
        read yn
        if [[ $yn == y ]] || [[ $yn == Y ]]; then
            INSTALL_CAFFE=false
            echo -n "Where is your caffe install? [/usr/local]: "
            read install_location
            if [[ $install_location == "" ]]; then
                CAFFE_DIR=/usr/local
            else
                CAFFE_DIR=$install_location
            fi
        else
            INSTALL_CAFFE=true
            if [[ $HAVE_GPU == true ]]; then
                echo -n "Do you plan to use GPUs for CNN evaluation? [Y/n]: "
                read yn
                if [[ $yn == n ]] || [[ $yn == N ]]; then
                    USE_GPU=false
                else
                    USE_GPU=true
                fi
            else
                USE_GPU=false
            fi
        fi
    fi
fi

if [[ $INSTALL_FFMPEG == true ]] && [[ ! -f $BUILD_DIR/ffmpeg.done ]] ; then
    echo "Installing ffmpeg 3.3.1..."

    # Determine command string to use
    if [[ "$OSTYPE" == "linux-gnu" ]]; then
        # Linux
        CMDS="--extra-version=0ubuntu0.16.04.1
              --toolchain=hardened
              --cc=cc --cxx=g++"
        # ...
    elif [[ "$OSTYPE" == "darwin"* ]]; then
        # Mac OSX
        CMDS=""
    fi

    # FFMPEG
    cd $BUILD_DIR
    rm -fr ffmpeg
    git clone -b n3.3.1 https://git.ffmpeg.org/ffmpeg.git && cd ffmpeg && \
    ./configure --prefix=$INSTALL_PREFIX \
                --enable-shared --disable-stripping \
                --disable-decoder=libschroedinger \
                --enable-avresample \
                --enable-libx264 \
                --enable-nonfree \
                --enable-gpl \
                --enable-gnutls \
                $(echo $CMDS) && \
    make -j${cores} && make install && touch $BUILD_DIR/ffmpeg.done \
        || { echo 'Installing ffmpeg failed!' ; exit 1; }
    echo "Done installing ffmpeg 3.3.1"
fi

if [[ $INSTALL_OPENCV == true ]] && [[ ! -f $BUILD_DIR/opencv.done ]]; then
    # OpenCV 3.4.0 + OpenCV contrib
    echo "Installing OpenCV 3.4.0..."

    # Determine command string to use
    if [[ "$OSTYPE" == "linux-gnu" ]]; then
        # Linux
        CMDS=""
        # ...
    elif [[ "$OSTYPE" == "darwin"* ]]; then
        # Mac OSX
        CMDS="-DWITH_CUDA=OFF"
    fi

    cd $BUILD_DIR
    rm -rf opencv opencv_contrib ceres-solver
    git clone -b 3.4.1 https://github.com/opencv/opencv --depth 1 && \
        git clone -b 3.4.1  https://github.com/opencv/opencv_contrib \
            --depth 1 && \
        git clone -b 1.14.0 https://github.com/ceres-solver/ceres-solver \
            --depth 1 && \
        cd ceres-solver && mkdir -p build_cmake && cd build_cmake && \
        cmake .. -DCMAKE_INSTALL_PREFIX=$INSTALL_PREFIX && \
        make install -j$cores && \
        mkdir -p $BUILD_DIR/opencv/build && cd $BUILD_DIR/opencv/build && \
        cmake -D CMAKE_BUILD_TYPE=Release \
              -D CMAKE_INSTALL_PREFIX=$INSTALL_PREFIX \
              -D BUILD_TESTS=OFF -D BUILD_PERF_TESTS=OFF -D ENABLE_FAST_MATH=1 \
              -D CUDA_FAST_MATH=1 -D WITH_CUBLAS=1 -D WITH_NVCUVID=1 \
              -D BUILD_opencv_rgbd=OFF \
              -D BUILD_opencv_cnn_3dobj=OFF \
              -D OPENCV_EXTRA_MODULES_PATH=$BUILD_DIR/opencv_contrib/modules \
              $(echo $CMDS) -DCMAKE_PREFIX_PATH=$(echo $PY_EXTRA_CMDS) \
              .. && \
        make install -j$cores && touch $BUILD_DIR/opencv.done \
            || { echo 'Installing OpenCV failed!' ; exit 1; }
    echo "Done installing OpenCV 3.4.0"
fi

if [[ $INSTALL_PROTOBUF == true ]] && [[ ! -f $BUILD_DIR/protobuf.done ]] ; then
    # protobuf 3.5.1
    echo "Installing protobuf 3.5.1..."
    cd $BUILD_DIR
    rm -fr protobuf
    git clone -b v3.5.1 https://github.com/google/protobuf.git --depth 1 && \
        cd protobuf && bash ./autogen.sh && \
        ./configure --prefix=$INSTALL_PREFIX && make -j$cores && \
        make install && touch $BUILD_DIR/protobuf.done \
            || { echo 'Installing protobuf failed!' ; exit 1; }
    echo "Done installing protobuf 3.5.1"
fi

if [[ $INSTALL_GRPC == true ]] && [[ ! -f $BUILD_DIR/grpc.done ]] ; then
    # gRPC 1.12.0
    echo "Installing gRPC 1.12.0..."
    cd $BUILD_DIR
    rm -fr grpc
    git clone -b v1.12.0 https://github.com/grpc/grpc && \
        cd grpc && git submodule update --init --recursive && \
        CPPFLAGS=-I$INSTALL_PREFIX/include LDFLAGS=-L$INSTALL_PREFIX/lib make -j$cores && \
        CPPFLAGS=-I$INSTALL_PREFIX/include LDFLAGS=-L$INSTALL_PREFIX/lib make install prefix=$INSTALL_PREFIX && \
        touch $BUILD_DIR/grpc.done \
            || { echo 'Installing gRPC failed!' ; exit 1; }
    if [[ "$OSTYPE" == "linux-gnu" ]]; then
        # Linux
        ldconfig -n $INSTALL_PREFIX/lib
    elif [[ "$OSTYPE" == "darwin"* ]]; then
        # OS X
        install_name_tool -id "@rpath/libgrpc++_unsecure.dylib" \
                          $INSTALL_PREFIX/lib/libgrpc++_unsecure.dylib
        install_name_tool -id "@rpath/libgrpc.dylib" \
                          $INSTALL_PREFIX/lib/libgrpc.dylib
        install_name_tool -id "@rpath/libgpr.dylib" \
                          $INSTALL_PREFIX/lib/libgpr.dylib
        install_name_tool -change libgpr.dylib @rpath/libgpr.dylib \
                          $INSTALL_PREFIX/lib/libgrpc++_unsecure.dylib
        install_name_tool -change libgrpc_unsecure.dylib @rpath/libgrpc_unsecure.dylib \
                          $INSTALL_PREFIX/lib/libgrpc++_unsecure.dylib
    fi
    echo "Done installing gRPC 1.12.0"
fi

if [[ $INSTALL_HALIDE == true ]] && [[ ! -f $BUILD_DIR/halide.done ]] ; then
    # Halide
    echo "Installing Halide..."

    cd $BUILD_DIR
    rm -fr Halide
    mkdir Halide
    cd Halide
    if [[ "$OSTYPE" == "linux-gnu" ]]; then
        # If CLANG is not set, we should set it to clang or clang-5.0
        if [ -z ${CLANG+x} ]; then
            if command -v clang >/dev/null 2>&1 &&
                   [[ $(clang++ -v 2>&1 |
                         grep version |
                         sed 's/.*version \([0-9]*.[0-9]*.[0-9]*\) .*/\1/g' |
                         perl -pe '($_)=/([0-9]+([.][0-9]+)+)/') > '4.0.0' ]]; then
                export CLANG=clang
            elif command -v clang-5.0 >/dev/null 2>&1; then
                export CLANG=clang-5.0
            fi
            echo $CLANG
        fi
        # If LLVM_CONFIG is not set, we should set it to llvm-config or
        # llvm-config-5.0
        if [ -z ${LLVM_CONFIG+x} ]; then
            if command -v llvm-config >/dev/null 2>&1 &&
                   [[ $(llvm-config --version) > '4.0.0' ]]; then
                export LLVM_CONFIG=llvm-config
            elif command -v llvm-config-5.0 >/dev/null 2>&1; then
                export LLVM_CONFIG=llvm-config-5.0
            fi
        fi
        git clone -b release_2018_02_15 https://github.com/halide/Halide --depth 1 && \
            cd Halide && \
            make distrib -j$cores && \
            cp -r distrib/* $INSTALL_PREFIX && \
            touch $BUILD_DIR/halide.done \
                || { echo 'Installing Halide failed!' ; exit 1; }
    elif [[ "$OSTYPE" == "darwin"* ]]; then
        TAR_NAME=halide-mac-64-trunk-46d8e9e0cdae456489f1eddfd6d829956fc3c843.tgz
        wget https://github.com/halide/Halide/releases/download/release_2018_02_15/$TAR_NAME && \
            wget https://raw.githubusercontent.com/halide/Halide/release_2018_02_15/src/Generator.h && \
            tar -zxf $TAR_NAME && \
            mkdir -p $INSTALL_PREFIX/lib && \
            cp -r halide/bin/* $INSTALL_PREFIX/lib && \
            rm -r halide/bin && \
            cp -r halide/* $INSTALL_PREFIX && \
            install_name_tool -id "@rpath/libHalide.dylib" $INSTALL_PREFIX/lib/libHalide.dylib
            cp Generator.h halide/include && \
            touch $BUILD_DIR/halide.done \
                || { echo 'Installing Halide failed!' ; exit 1; }
    fi

    echo "Done installing Halide"
fi

if [[ $INSTALL_PYBIND == true ]] && [[ ! -f $BUILD_DIR/pybind.done ]] ; then
    echo "Installing pybind..."
    cd $BUILD_DIR
    rm -fr pybind11
    git clone -b v2.2.2 https://github.com/pybind/pybind11 --depth 1 && \
        cd pybind11 && \
        mkdir build && cd build && \
        cmake .. -DCMAKE_INSTALL_PREFIX=$INSTALL_PREFIX -DPYBIND11_TEST=Off -DCMAKE_BUILD_TYPE=RelWithDebInfo && \
        make install -j${cores} && cd ../../ && \
        touch $BUILD_DIR/pybind.done \
            || { echo 'Installing pybind failed!' ; exit 1; }
    echo "Done installing pybind"
fi

if [[ $INSTALL_STOREHOUSE == true ]] && [[ ! -f $BUILD_DIR/storehouse.done ]] ; then
    echo "Installing storehouse..."
    cd $BUILD_DIR
    rm -fr storehouse
    git clone https://github.com/scanner-research/storehouse && \
        cd storehouse && \
        git checkout v0.6.3 && \
        cd thirdparty && mkdir build && cd build && \
        cmake .. -DCMAKE_INSTALL_PREFIX=$INSTALL_PREFIX -DCMAKE_BUILD_TYPE=RelWithDebInfo && \
        make -j${cores} && cd ../../ && \
        mkdir build && cd build && \
        cmake .. -DCMAKE_INSTALL_PREFIX=$INSTALL_PREFIX -DCMAKE_BUILD_TYPE=RelWithDebInfo && \
        make install -j${cores} && cd .. && \
        CPATH=$INSTALL_PREFIX/include LD_LIBRARY_PATH=$INSTALL_PREFIX/lib ./build.sh && \
        touch $BUILD_DIR/storehouse.done \
            || { echo 'Installing storehouse failed!' ; exit 1; }
    echo "Done installing storehouse"
fi

if [[ $INSTALL_GOOGLETEST == true ]] && [[ ! -f $BUILD_DIR/googletest.done ]]; then
    echo "Installing googletest..."
    cd $BUILD_DIR
    rm -fr googletest
    git clone https://github.com/google/googletest && \
        cd googletest && mkdir build && cd build && \
        cmake .. -DCMAKE_INSTALL_PREFIX=$INSTALL_PREFIX && \
        make -j${cores} && make install && \
        touch $BUILD_DIR/googletest.done \
            || { echo 'Installing googletest failed!' ; exit 1; }
    echo "Done installing googletest"
fi

if [[ $INSTALL_HWANG == true ]] && [[ ! -f $BUILD_DIR/hwang.done ]] ; then
    echo "Installing hwang..."
    cd $BUILD_DIR
    rm -fr hwang
    git clone https://github.com/scanner-research/hwang && \
        cd hwang && \
<<<<<<< HEAD
        git checkout v0.3.2 && \
=======
        git checkout v0.3.3 && \
>>>>>>> cfdb0a6c
        bash ./deps.sh -a \
             --with-ffmpeg $INSTALL_PREFIX \
             --with-protobuf $INSTALL_PREFIX \
             --cores ${cores} && \
        mkdir -p build && cd build && \
        cmake .. -DCMAKE_BUILD_TYPE=RelWithDebInfo -DCMAKE_INSTALL_PREFIX=$INSTALL_PREFIX -DBUILD_CUDA=$USE_GPU && \
        make install -j${cores} && cd .. && ./build.sh && \
        touch $BUILD_DIR/hwang.done \
            || { echo 'Installing hwang failed!' ; exit 1; }
    echo "Done installing hwang"
fi

if [[ $INSTALL_TINYTOML == true ]] && [[ ! -f $BUILD_DIR/tinytoml.done ]]; then
    echo "Installing tinytoml..."
    cd $BUILD_DIR
    rm -fr tinytoml
    git clone https://github.com/mayah/tinytoml.git && \
        cd tinytoml && git checkout 3559856002eee57693349b8a2d8a0cf6250d269c && \
        cp -r include/* $INSTALL_PREFIX/include && \
        touch $BUILD_DIR/tinytoml.done \
            || { echo 'Installing tinytoml failed!' ; exit 1; }
    echo "Done installing tinytoml"
fi

if [[ $INSTALL_CAFFE == true ]] && [[ $USE_GPU == false ]] && \
       [[ "$OSTYPE" == "linux-gnu" ]] && [[ ! -f $BUILD_DIR/caffe.done ]]; then
    # Intel Caffe 1.0.6
    cd $BUILD_DIR
    rm -fr caffe
    # Use more recent mkldnn commit to fix gcc bug
    git clone -b 1.0.6 https://github.com/intel/caffe --depth 1 && \
        cd caffe && \
        cp $FILES_DIR/caffe/Makefile.config Makefile.config && \
        rm mkldnn.commit && \
        echo "2604f435da7bb9f1896ae37200d91734adfdba9c" > mkldnn.commit && \
        mkdir build && cd build && \
        cmake -DCMAKE_INSTALL_PREFIX=$INSTALL_PREFIX \
              -DCMAKE_PREFIX_PATH="$INSTALL_PREFIX;$PY_EXTRA_CMDS" \
              -DCPU_ONLY=ON \
              -DOpenCV_DIR=$OPENCV_DIR \
              -DBUILD_python=OFF \
              -Dpython_version=3 \
              -DBLAS=mkl \
              .. && \
        make -j${cores} && \
        make install && \
        cd .. && \
        cp -r external/mkl/mklml_lnx_2018.0.20170908/* $INSTALL_PREFIX && \
        cp -r external/mkldnn/install/* $INSTALL_PREFIX && \
        touch $BUILD_DIR/caffe.done \
            || { echo 'Installing caffe failed!' ; exit 1; }
fi

#if [[ $INSTALL_CAFFE == true ]] &&
if [[ $INSTALL_CAFFE == true ]] && \
       ([[ $USE_GPU == true ]] ||
        [[ "$OSTYPE" == "darwin"* ]]) && \
       [[ ! -f $BUILD_DIR/caffe.done ]]; then
    cd $BUILD_DIR
    # Intel MKL

    if [[ "$OSTYPE" == "linux-gnu" ]]; then
        rm -fr mkl
        mkdir mkl && \
            cd mkl && \
            wget http://registrationcenter-download.intel.com/akdlm/irc_nas/tec/12414/l_mkl_2018.1.163.tgz && \
            tar -zxf l_mkl_2018.1.163.tgz && \
            cp $FILES_DIR/mkl/silent.cfg silent.cfg && \
            echo "PSET_INSTALL_DIR=$INSTALL_PREFIX/intel" >> silent.cfg && \
            cd l_mkl_2018.1.163 && \
            bash install.sh --cli-mode --silent ../silent.cfg
    fi

    if [[ $USE_GPU == true ]]; then
        CPU_ONLY=OFF
    else
        CPU_ONLY=ON
    fi

    cd $BUILD_DIR
    # Caffe rc5
    rm -fr caffe
    git clone https://github.com/BVLC/caffe && \
        cd caffe &&
        git checkout 18b09e807a6e146750d84e89a961ba8e678830b4 &&
        cp $FILES_DIR/caffe/Makefile.config Makefile.config && \
        mkdir build && cd build && \
        cmake -DCMAKE_INSTALL_PREFIX=$INSTALL_PREFIX \
              -DCMAKE_PREFIX_PATH=$INSTALL_PREFIX \
              -DINTEL_ROOT=$INSTALL_PREFIX/intel \
              -DCPU_ONLY=$CPU_ONLY \
              -DBLAS=mkl \
              -DBUILD_python=OFF \
              -Dpython_version=3 \
              -DCUDA_ARCH_NAME="Manual" \
              -DCUDA_ARCH_BIN="30 35 50 60 61" \
              -DCUDA_ARCH_PTX="30 35 50 60 61" \
              -DOpenCV_DIR=$INSTALL_PREFIX \
              .. && \
        make -j${cores} && \
        make install && \
        touch $BUILD_DIR/caffe.done \
            || { echo 'Installing caffe failed!' ; exit 1; }
fi

if [[ $INSTALL_OPENPOSE == true ]] && [[ ! -f $BUILD_DIR/openpose.done ]] && \
       ! [[ "$OSTYPE" == "darwin"* ]]; then
    EXTRA_FLAGS=""
    if [[ $HAVE_GPU == false ]]; then
        EXTRA_FLAGS="-DGPU_MODE=CPU_ONLY"
    fi

    cd $BUILD_DIR
    rm -rf openpose
    git clone -b v1.3.0 https://github.com/CMU-Perceptual-Computing-Lab/openpose --depth 1 && \
        cd openpose && mkdir build && cd build && \
        cmake -D CMAKE_INSTALL_PREFIX=$INSTALL_PREFIX \
              -D CMAKE_PREFIX_PATH=$INSTALL_PREFIX \
              -D OpenCV_DIR=$INSTALL_PREFIX \
              -D BUILD_CAFFE=OFF \
              -D Caffe_INCLUDE_DIRS=$CAFFE_DIR/include \
              -D Caffe_LIBS=$CAFFE_DIR/lib/libcaffe.so \
              -D BUILD_EXAMPLES=Off \
              -D BUILD_DOCS=Off \
              -D DOWNLOAD_COCO_MODEL=Off \
              -D DOWNLOAD_HAND_MODEL=Off \
              -D DOWNLOAD_FACE_MODEL=Off \
              -DCUDA_ARCH="Manual" \
              -DCUDA_ARCH_BIN="30 35 50 60 61" \
              -DCUDA_ARCH_PTX="30 35 50 60 61" \
              ${EXTRA_FLAGS} \
              .. && \
        make install -j${cores} && \
        touch $BUILD_DIR/openpose.done \
              || { echo 'Installing OpenPose failed!'; exit 1; }
fi


if [[ $INSTALL_LIBPQXX == true ]] && [[ ! -f $BUILD_DIR/libpqxx.done ]]; then
    cd $BUILD_DIR
    rm -rf libpqxx
    git clone -b 6.2.2 https://github.com/jtv/libpqxx --depth 1 && \
        cd libpqxx && \
        CXXFLAGS="-fPIC" ./configure --prefix=$INSTALL_PREFIX --disable-documentation && \
        make install -j${cores} && \
        touch $BUILD_DIR/libpqxx.done \
              || { echo 'Installing libpqxx failed!'; exit 1; }
fi


DEP_FILE=$LOCAL_DIR/dependencies.txt
rm -f $DEP_FILE
echo "HAVE_GPU=$HAVE_GPU" >> $DEP_FILE
echo "CAFFE_GPU=$USE_GPU" >> $DEP_FILE
echo "PYBIND11_DIR=$PYBIND_DIR" >> $DEP_FILE
echo "FFMPEG_DIR=$FFMPEG_DIR" >> $DEP_FILE
echo "OpenCV_DIR=$OPENCV_DIR" >> $DEP_FILE
echo "PROTOBUF_DIR=$PROTOBUF_DIR" >> $DEP_FILE
echo "GRPC_DIR=$GRPC_DIR" >> $DEP_FILE
echo "Caffe_DIR=$CAFFE_DIR" >> $DEP_FILE
echo "Halide_DIR=$HALIDE_DIR" >> $DEP_FILE
echo "Hwang_DIR=$HWANG_DIR" >> $DEP_FILE
echo "STOREHOUSE_DIR=$STOREHOUSE_DIR" >> $DEP_FILE
echo "TinyToml_DIR=$TINYTOML_DIR" >> $DEP_FILE
echo "LIBPQXX_DIR=$LIBPQXX_DIR" >> $DEP_FILE

echo "Done installing required dependencies!"
echo -n "Add $INSTALL_PREFIX/lib to your LD_LIBRARY_PATH, "
echo -n "add $INSTALL_PREFIX/bin to your PATH, and "
echo -n "add $INSTALL_PREFIX/lib/pkgconfig to your PKG_CONFIG_PATH so the installed "
echo -n "dependencies can be found! "
echo "e.g. export LD_LIBRARY_PATH=$INSTALL_PREFIX/lib:\$LD_LIBRARY_PATH"
if [[ $INSTALL_OPENCV == true ]]; then
    echo "Add $INSTALL_PREFIX/lib/python$PYTHON_VERSION/dist-packages to your PYTHONPATH to use OpenCV from Python"
fi
if [[ $INSTALL_CAFFE_CPU == true ]] || [[ $INSTALL_CAFFE_GPU == true ]]; then
    echo "Add $INSTALL_PREFIX/python to your PYTHONPATH to use Caffe from Python"
fi<|MERGE_RESOLUTION|>--- conflicted
+++ resolved
@@ -624,11 +624,7 @@
     rm -fr hwang
     git clone https://github.com/scanner-research/hwang && \
         cd hwang && \
-<<<<<<< HEAD
-        git checkout v0.3.2 && \
-=======
         git checkout v0.3.3 && \
->>>>>>> cfdb0a6c
         bash ./deps.sh -a \
              --with-ffmpeg $INSTALL_PREFIX \
              --with-protobuf $INSTALL_PREFIX \
