/* Copyright 2016 Carnegie Mellon University
 *
 * Licensed under the Apache License, Version 2.0 (the "License");
 * you may not use this file except in compliance with the License.
 * You may obtain a copy of the License at
 *
 *     http://www.apache.org/licenses/LICENSE-2.0
 *
 * Unless required by applicable law or agreed to in writing, software
 * distributed under the License is distributed on an "AS IS" BASIS,
 * WITHOUT WARRANTIES OR CONDITIONS OF ANY KIND, either express or implied.
 * See the License for the specific language governing permissions and
 * limitations under the License.
 */

#include "scanner/engine/load_worker.h"

#include "storehouse/storage_backend.h"

#include <glog/logging.h>

using storehouse::StoreResult;
using storehouse::WriteFile;
using storehouse::RandomReadFile;

namespace scanner {
namespace internal {
namespace {

struct RowIntervals {
  std::vector<i32> item_ids;
  std::vector<i64> item_start_offsets;
  std::vector<std::tuple<i64, i64>> item_intervals;
  std::vector<std::vector<i64>> valid_offsets;
};

struct VideoIntervals {
  std::vector<std::tuple<size_t, size_t>> keyframe_index_intervals;
  std::vector<std::vector<i64>> valid_frames;
};

// Gets the list of work items for a sequence of rows in the job
RowIntervals slice_into_row_intervals(const TableMetadata& table,
                                      const std::vector<i64>& rows) {
  RowIntervals info;
  // Analyze rows and table to determine what item ids and offsets in them to
  // sample from
  std::vector<i64> end_rows = table.end_rows();
  auto item_from_row = [&end_rows](i64 r) -> i32 {
    i64 i = 0;
    for (; i < end_rows.size(); ++i) {
      if (r < end_rows[i]) {
        break;
      }
    }
    assert(i != end_rows.size());
    return i;
  };

  auto offset_from_row = [&end_rows](i64 r) -> i64 {
    i64 i = 0;
    i64 last_end_row = 0;
    for (; i < end_rows.size(); ++i) {
      if (r < end_rows[i]) {
        break;
      }
      last_end_row = end_rows[i];
    }
    assert(i != end_rows.size());
    return r - last_end_row;
  };

  assert(!rows.empty());
  i32 current_item = item_from_row(rows[0]);
  i64 item_start = offset_from_row(rows[0]);
  i64 item_end = item_start + 1;
  i64 prev_row = -1;
  std::vector<i64> valid_offsets;
  for (i64 row : rows) {
    i32 item = item_from_row(row);
    i64 item_offset = offset_from_row(row);
    // We check two cases:
    //   1. if the row is in a new item, then we have found all the consecutive
    //      increasing rows that will be in this item and we should move on
    //      to the next one.
    //   2. if the row we are asking for is the same as the existing row or
    //      before it, we end the current item and start back with the item
    //      for this new row, even if the item is the same as the current item.
    //      NOTE(apoms): We could fuse these together and only load the item
    //      once, but to do so requires reordering the data after it is read
    //      from disk to match the ordering requested.
    if (item != current_item || row <= prev_row) {
      // Start a new item and push the current one into the list
      info.item_ids.push_back(current_item);
      info.item_start_offsets.push_back(current_item == 0 ? 0 :
                                        end_rows[current_item - 1]);
      info.item_intervals.push_back(std::make_tuple(item_start, item_end));
      info.valid_offsets.push_back(valid_offsets);

      current_item = item;
      item_start = item_offset;
      item_end = item_offset + 1;
      valid_offsets.clear();
    }

    valid_offsets.push_back(item_offset);
    item_end = item_offset + 1;
    prev_row = row;
  }
  info.item_ids.push_back(current_item);
  info.item_start_offsets.push_back(
      current_item == 0 ? 0 : end_rows[current_item - 1]);
  info.item_intervals.push_back(std::make_tuple(item_start, item_end));
  info.valid_offsets.push_back(valid_offsets);

  return info;
}

VideoIntervals slice_into_video_intervals(
    const std::vector<i64>& keyframe_positions, const std::vector<i64>& rows) {
  VideoIntervals info;
  assert(keyframe_positions.size() >= 2);
  size_t start_keyframe_index = 0;
  size_t end_keyframe_index = 1;
  i64 next_keyframe = keyframe_positions[end_keyframe_index];
  std::vector<i64> valid_frames;
  for (i64 row : rows) {
    if (row >= next_keyframe) {
      assert(end_keyframe_index < keyframe_positions.size() - 1);
      next_keyframe = keyframe_positions[++end_keyframe_index];
      if (row >= next_keyframe) {
        // Skipped a keyframe, so make a new interval
        if (!valid_frames.empty()) {
          info.keyframe_index_intervals.push_back(
              std::make_tuple(start_keyframe_index, end_keyframe_index - 1));
          info.valid_frames.push_back(valid_frames);
        }

        while (row >= keyframe_positions[end_keyframe_index]) {
          end_keyframe_index++;
          assert(end_keyframe_index < keyframe_positions.size());
        }
        valid_frames.clear();
        start_keyframe_index = end_keyframe_index - 1;
        next_keyframe = keyframe_positions[end_keyframe_index];
      }
    }
    valid_frames.push_back(row);
    // printf("row: %ld\n", row);
  }
  info.keyframe_index_intervals.push_back(
      std::make_tuple(start_keyframe_index, end_keyframe_index));
  // printf("slice into: start_keyframe_index: %lu, end_keyframe_index: %lu\n", start_keyframe_index, end_keyframe_index);
  // printf("number of valid_frames: %lu\n", valid_frames.size());
  info.valid_frames.push_back(valid_frames);
  return info;
}

std::tuple<size_t, size_t> find_keyframe_indices(
    i32 start_frame, i32 end_frame,
    const std::vector<i64>& keyframe_positions) {
  size_t start_keyframe_index = std::numeric_limits<size_t>::max();
  for (size_t i = 1; i < keyframe_positions.size(); ++i) {
    if (keyframe_positions[i] > start_frame) {
      start_keyframe_index = i - 1;
      break;
    }
  }
  assert(start_keyframe_index != std::numeric_limits<size_t>::max());

  size_t end_keyframe_index = 0;
  for (size_t i = start_keyframe_index; i < keyframe_positions.size(); ++i) {
    if (keyframe_positions[i] >= end_frame) {
      end_keyframe_index = i;
      break;
    }
  }
  assert(end_keyframe_index != 0);
  return std::make_tuple(start_keyframe_index, end_keyframe_index);
}
}

LoadWorker::LoadWorker(const LoadWorkerArgs& args)
  : node_id_(args.node_id),
    worker_id_(args.worker_id),
    profiler_(args.profiler),
    load_sparsity_threshold_(args.load_sparsity_threshold),
    io_packet_size_(args.io_packet_size),
    work_packet_size_(args.work_packet_size) {
  storage_.reset(
      storehouse::StorageBackend::make_from_config(args.storage_config));
  meta_ = read_database_metadata(storage_.get(),
                                 DatabaseMetadata::descriptor_path());
  table_metadata_.reset(new TableMetaCache(storage_.get(), meta_));
}

void LoadWorker::feed(LoadWorkEntry& input_entry) {
  LoadWorkEntry& load_work_entry = input_entry;

  if (load_work_entry.table_id() != last_table_id_) {
    // Not from the same task so clear cached data
    last_table_id_ = load_work_entry.table_id();
    index_.clear();
  }

  entry_ = input_entry;
  current_row_ = 0;
  total_rows_ = 0;
  for (auto& sample : load_work_entry.samples()) {
    total_rows_ = std::max((i64)sample.input_row_ids_size(), total_rows_);
  }
}

bool LoadWorker::yield(i32 item_size,
                       EvalWorkEntry& output_entry) {
  LoadWorkEntry& load_work_entry = entry_;

  // Ignoring item size for now and just yielding one IO item at a time
  if (current_row_ >= total_rows_) {
    return false;
  }

  EvalWorkEntry eval_work_entry;
  eval_work_entry.table_id = load_work_entry.table_id();
  eval_work_entry.job_index = load_work_entry.job_index();
  eval_work_entry.task_index = load_work_entry.task_index();

  const auto& samples = load_work_entry.samples();
  assert(!samples.empty());

  // Aggregate all sample columns so we know the tuple size
  i32 num_columns = samples.size();
  eval_work_entry.columns.resize(num_columns);

  // For each sample, insert the row ids and read the rows from disk
  // NOTE(apoms): if the requested rows are different for each column,
  // some of the output work entries will have an uneven number of rows
  i32 media_col_idx = 0;
  i32 out_col_idx = 0;
  for (const proto::LoadSample& sample : samples) {
    i32 table_id = sample.table_id();
    const TableMetadata& table_meta = table_metadata_->at(table_id);
<<<<<<< HEAD

    i64 total_rows = sample.input_row_ids_size();
    i64 row_start = current_row_;
    i64 row_end = std::min(current_row_ + item_size, total_rows);

=======

    i64 total_rows = sample.input_row_ids_size();
    i64 row_start = current_row_;
    i64 row_end = std::min(current_row_ + item_size, total_rows);

>>>>>>> 00b600a9
    const auto& sample_rows = sample.input_row_ids();
    const auto& output_row_ids = sample.output_row_ids();
    std::vector<i64> rows(sample_rows.begin() + row_start,
                          sample_rows.begin() + row_end);
    std::vector<i64> output_rows(output_row_ids.begin() + row_start,
                                 output_row_ids.begin() + row_end);
    eval_work_entry.row_ids.push_back(output_rows);

    RowIntervals intervals = slice_into_row_intervals(table_meta, rows);
    size_t num_items = intervals.item_ids.size();
<<<<<<< HEAD
    // printf("num_items is: %lu\n", num_items);
=======
>>>>>>> 00b600a9
    i32 col_id = sample.column_id();

    ColumnType column_type = ColumnType::Other;
    if (table_meta.column_type(col_id) == ColumnType::Video) {
      column_type = ColumnType::Video;
      // video frame column
      FrameInfo info;
      proto::VideoDescriptor::VideoCodecType encoding_type;
      for (size_t i = 0; i < num_items; ++i) {
        i32 item_id = intervals.item_ids[i];
        i64 item_start_row = intervals.item_start_offsets[i];
        const std::vector<i64>& valid_offsets = intervals.valid_offsets[i];

        auto key = std::make_tuple(table_id, col_id, item_id);
        if (index_.count(key) == 0) {
          index_[key] =
              read_video_index(storage_.get(), table_id, col_id, item_id);
        }
        const VideoIndexEntry& entry = index_.at(key);
        info = FrameInfo(entry.height, entry.width, entry.channels,
                         entry.frame_type);
        encoding_type = entry.codec_type;
        if (entry.codec_type == proto::VideoDescriptor::H264) {
          // Video was encoded using h264
<<<<<<< HEAD
          // printf("video was encoded using h264\n");
=======
>>>>>>> 00b600a9
          read_video_column(profiler_, entry, valid_offsets, item_start_row,
                            eval_work_entry.columns[out_col_idx]);
        } else {
          // Video was encoded as individual images
          i32 item_id = intervals.item_ids[i];
          i64 item_start;
          i64 item_end;
          std::tie(item_start, item_end) = intervals.item_intervals[i];

          read_other_column(table_id, col_id, item_id, item_start, item_end,
                            valid_offsets,
                            eval_work_entry.columns[out_col_idx]);
        }
      }
      if (num_items == 0) {
        eval_work_entry.frame_sizes.emplace_back();
        eval_work_entry.video_encoding_type.emplace_back();
      } else {
        eval_work_entry.frame_sizes.push_back(info);
        eval_work_entry.video_encoding_type.push_back(encoding_type);
      }
      media_col_idx++;
    } else {
      // regular column
      for (size_t i = 0; i < num_items; ++i) {
        i32 item_id = intervals.item_ids[i];
        i64 item_start;
        i64 item_end;
        std::tie(item_start, item_end) = intervals.item_intervals[i];
        const std::vector<i64>& valid_offsets = intervals.valid_offsets[i];

        read_other_column(table_id, col_id, item_id, item_start, item_end,
                          valid_offsets, eval_work_entry.columns[out_col_idx]);
      }
    }
    eval_work_entry.column_types.push_back(column_type);
    eval_work_entry.column_handles.push_back(CPU_DEVICE);
    out_col_idx++;
  }

  output_entry = eval_work_entry;

  current_row_ += item_size;

  return true;
}

bool LoadWorker::done() { return current_row_ >= total_rows_; }

void read_video_column(Profiler& profiler, const VideoIndexEntry& index_entry,
                       const std::vector<i64>& rows, i64 start_frame,
                       ElementList& element_list) {
  std::unique_ptr<RandomReadFile> video_file = index_entry.open_file();
  u64 file_size = index_entry.file_size;
  const std::vector<i64>& keyframe_positions = index_entry.keyframe_positions;
  const std::vector<i64>& keyframe_byte_offsets =
      index_entry.keyframe_byte_offsets;

  // Read the bytes from the file that correspond to the sequences of
  // frames we are interested in decoding. This sequence will contain
  // the bytes starting at the iframe at or preceding the first frame
  // we are interested and will continue up to the bytes before the
  // iframe at or after the last frame we are interested in.
<<<<<<< HEAD
  // printf("start frame: %d\n", start_frame);
=======
>>>>>>> 00b600a9
  VideoIntervals intervals =
      slice_into_video_intervals(keyframe_positions, rows);
  size_t num_intervals = intervals.keyframe_index_intervals.size();
  for (size_t i = 0; i < num_intervals; ++i) {
    size_t start_keyframe_index;
    size_t end_keyframe_index;
    std::tie(start_keyframe_index, end_keyframe_index) =
        intervals.keyframe_index_intervals[i];
<<<<<<< HEAD
    // printf("start_keyframe_index: %lu, end_keyframe_index: %lu\n", start_keyframe_index, end_keyframe_index);
=======

>>>>>>> 00b600a9
    u64 start_keyframe_byte_offset =
        static_cast<u64>(keyframe_byte_offsets[start_keyframe_index]);
    u64 end_keyframe_byte_offset =
        static_cast<u64>(keyframe_byte_offsets[end_keyframe_index]);

    i64 start_keyframe = keyframe_positions[start_keyframe_index];
    i64 end_keyframe = keyframe_positions[end_keyframe_index];
    std::vector<i64> all_keyframes;
    for (size_t i = start_keyframe_index; i < end_keyframe_index + 1; ++i) {
      all_keyframes.push_back(keyframe_positions[i]);
    }
<<<<<<< HEAD

    std::vector<i64> all_keyframes_byte_offsets;
    for (size_t i = start_keyframe_index; i < end_keyframe_index + 1; ++i) {
      all_keyframes_byte_offsets.push_back(keyframe_byte_offsets[i] -
                                           start_keyframe_byte_offset);
    }

    size_t buffer_size = end_keyframe_byte_offset - start_keyframe_byte_offset;
    u8* buffer = new_buffer(CPU_DEVICE, buffer_size);

    auto io_start = now();

    u64 pos = start_keyframe_byte_offset;
    // printf("start_keyframe_byte_offset: %lu\n", pos);
    size_t size_read;
    storehouse::StoreResult r =
        video_file->read(pos, buffer_size, buffer, size_read);
    //s_read(video_file.get(), buffer, buffer_size, pos);
    // printf("size_read: %u\n", size_read);
    profiler.add_interval("io", io_start, now());
    profiler.increment("io_read", static_cast<i64>(buffer_size));

=======

    std::vector<i64> all_keyframes_byte_offsets;
    for (size_t i = start_keyframe_index; i < end_keyframe_index + 1; ++i) {
      all_keyframes_byte_offsets.push_back(keyframe_byte_offsets[i] -
                                           start_keyframe_byte_offset);
    }

    size_t buffer_size = end_keyframe_byte_offset - start_keyframe_byte_offset;
    u8* buffer = new_buffer(CPU_DEVICE, buffer_size);

    auto io_start = now();

    u64 pos = start_keyframe_byte_offset;
    size_t size_read;
    storehouse::StoreResult r =
        video_file->read(pos, buffer_size, buffer, size_read);
    //s_read(video_file.get(), buffer, buffer_size, pos);

    profiler.add_interval("io", io_start, now());
    profiler.increment("io_read", static_cast<i64>(buffer_size));

>>>>>>> 00b600a9
    proto::DecodeArgs decode_args;
    decode_args.set_width(index_entry.width);
    decode_args.set_height(index_entry.height);
    // We add the start frame of this item to all frames since the decoder
    // works in terms of absolute frame numbers, instead of item relative
    // frame numbers
    decode_args.set_start_keyframe(keyframe_positions[start_keyframe_index] +
                                   start_frame);
    decode_args.set_end_keyframe(keyframe_positions[end_keyframe_index] +
                                 start_frame);
    for (i64 k : all_keyframes) {
      decode_args.add_keyframes(k + start_frame);
<<<<<<< HEAD
    }
    for (i64 k : all_keyframes_byte_offsets) {
      decode_args.add_keyframe_byte_offsets(k);
    }
=======
    }
    for (i64 k : all_keyframes_byte_offsets) {
      decode_args.add_keyframe_byte_offsets(k);
    }
>>>>>>> 00b600a9
    for (size_t j = 0; j < intervals.valid_frames[i].size(); ++j) {
      decode_args.add_valid_frames(intervals.valid_frames[i][j] + start_frame);
    }
    decode_args.set_encoded_video((i64)buffer);
    decode_args.set_encoded_video_size(buffer_size);

    size_t size = decode_args.ByteSizeLong();
    u8* decode_args_buffer = new_buffer(CPU_DEVICE, size);
    bool result = decode_args.SerializeToArray(decode_args_buffer, size);
    assert(result);
    insert_element(element_list, decode_args_buffer, size);
<<<<<<< HEAD
  }
=======
>>>>>>> 00b600a9
  }
}

void LoadWorker::read_other_column(i32 table_id, i32 column_id, i32 item_id,
                                   i32 item_start, i32 item_end,
                                   const std::vector<i64>& rows,
                                   ElementList& element_list) {
  const std::vector<i64>& valid_offsets = rows;

  // Read metadata file to determine num rows and sizes
  u64 num_elements = 0;
  std::vector<i64> element_sizes;
  {
    std::unique_ptr<RandomReadFile> file;
    StoreResult result;
    BACKOFF_FAIL(make_unique_random_read_file(
        storage_.get(), table_item_metadata_path(table_id, column_id, item_id),
        file));

    u64 file_size = 0;
    BACKOFF_FAIL(file->get_size(file_size));

    // Read number of elements in file
    u64 pos = 0;
    while (pos < file_size) {
      num_elements += s_read<u64>(file.get(), pos);

      // Read element sizes from work item file header
      size_t prev_size = element_sizes.size();
      element_sizes.resize(prev_size + num_elements);
      s_read(file.get(),
             reinterpret_cast<u8*>(element_sizes.data() + prev_size),
             num_elements * sizeof(i64), pos);
    }
    assert(pos == file_size);
  }

  std::unique_ptr<RandomReadFile> file;
  StoreResult result;
  BACKOFF_FAIL(make_unique_random_read_file(
      storage_.get(), table_item_output_path(table_id, column_id, item_id),
      file));

  u64 file_size = 0;
  BACKOFF_FAIL(file->get_size(file_size));

  u64 pos = 0;
  // Determine start and end position of elements to read in file
  u64 start_offset = 0;
  for (i64 i = 0; i < item_start; ++i) {
    start_offset += element_sizes[i];
  }
  u64 end_offset = start_offset;
  for (i64 i = item_start; i < item_end; ++i) {
    end_offset += element_sizes[i];
  }

  // If the requested elements are sufficiently sparse by some threshold, we
  // read each element individually. Otherwise, we read the entire block and
  // copy out only the necessary elements.
  if ((item_end - item_start) / rows.size() >= load_sparsity_threshold_) {
    for (i32 row : rows) {
      size_t buffer_size = static_cast<size_t>(element_sizes[row]);
      u8* buffer = new_buffer(CPU_DEVICE, buffer_size);
      u64 row_offset = pos + start_offset;
      for (i32 i = item_start; i < row; ++i) {
        row_offset += element_sizes[i];
      }
      s_read(file.get(), buffer, buffer_size, row_offset);
      insert_element(element_list, buffer, buffer_size);
    }
  } else {
    pos += start_offset;

    u64 element_data_size = end_offset - start_offset;
    std::vector<u8> element_data(element_data_size);

    // Read chunk of file corresponding to requested elements
    s_read(file.get(), element_data.data(), element_data.size(), pos);

    // Extract individual elements and insert into output work entry
    u64 offset = 0;
    size_t valid_idx = 0;
    for (i32 i = item_start; i < item_end; ++i) {
      size_t buffer_size = static_cast<size_t>(element_sizes[i]);
      if (i == valid_offsets[valid_idx]) {
        u8* buffer = new_buffer(CPU_DEVICE, buffer_size);
        memcpy(buffer, element_data.data() + offset, buffer_size);
        insert_element(element_list, buffer, buffer_size);
        valid_idx++;
      }
      offset += buffer_size;
    }
    assert(valid_idx == valid_offsets.size());
  }
}
}
}<|MERGE_RESOLUTION|>--- conflicted
+++ resolved
@@ -240,19 +240,11 @@
   for (const proto::LoadSample& sample : samples) {
     i32 table_id = sample.table_id();
     const TableMetadata& table_meta = table_metadata_->at(table_id);
-<<<<<<< HEAD
 
     i64 total_rows = sample.input_row_ids_size();
     i64 row_start = current_row_;
     i64 row_end = std::min(current_row_ + item_size, total_rows);
 
-=======
-
-    i64 total_rows = sample.input_row_ids_size();
-    i64 row_start = current_row_;
-    i64 row_end = std::min(current_row_ + item_size, total_rows);
-
->>>>>>> 00b600a9
     const auto& sample_rows = sample.input_row_ids();
     const auto& output_row_ids = sample.output_row_ids();
     std::vector<i64> rows(sample_rows.begin() + row_start,
@@ -263,10 +255,9 @@
 
     RowIntervals intervals = slice_into_row_intervals(table_meta, rows);
     size_t num_items = intervals.item_ids.size();
-<<<<<<< HEAD
+
     // printf("num_items is: %lu\n", num_items);
-=======
->>>>>>> 00b600a9
+
     i32 col_id = sample.column_id();
 
     ColumnType column_type = ColumnType::Other;
@@ -291,10 +282,8 @@
         encoding_type = entry.codec_type;
         if (entry.codec_type == proto::VideoDescriptor::H264) {
           // Video was encoded using h264
-<<<<<<< HEAD
           // printf("video was encoded using h264\n");
-=======
->>>>>>> 00b600a9
+
           read_video_column(profiler_, entry, valid_offsets, item_start_row,
                             eval_work_entry.columns[out_col_idx]);
         } else {
@@ -358,10 +347,8 @@
   // the bytes starting at the iframe at or preceding the first frame
   // we are interested and will continue up to the bytes before the
   // iframe at or after the last frame we are interested in.
-<<<<<<< HEAD
   // printf("start frame: %d\n", start_frame);
-=======
->>>>>>> 00b600a9
+
   VideoIntervals intervals =
       slice_into_video_intervals(keyframe_positions, rows);
   size_t num_intervals = intervals.keyframe_index_intervals.size();
@@ -370,11 +357,9 @@
     size_t end_keyframe_index;
     std::tie(start_keyframe_index, end_keyframe_index) =
         intervals.keyframe_index_intervals[i];
-<<<<<<< HEAD
+
     // printf("start_keyframe_index: %lu, end_keyframe_index: %lu\n", start_keyframe_index, end_keyframe_index);
-=======
-
->>>>>>> 00b600a9
+
     u64 start_keyframe_byte_offset =
         static_cast<u64>(keyframe_byte_offsets[start_keyframe_index]);
     u64 end_keyframe_byte_offset =
@@ -386,7 +371,6 @@
     for (size_t i = start_keyframe_index; i < end_keyframe_index + 1; ++i) {
       all_keyframes.push_back(keyframe_positions[i]);
     }
-<<<<<<< HEAD
 
     std::vector<i64> all_keyframes_byte_offsets;
     for (size_t i = start_keyframe_index; i < end_keyframe_index + 1; ++i) {
@@ -409,29 +393,7 @@
     profiler.add_interval("io", io_start, now());
     profiler.increment("io_read", static_cast<i64>(buffer_size));
 
-=======
-
-    std::vector<i64> all_keyframes_byte_offsets;
-    for (size_t i = start_keyframe_index; i < end_keyframe_index + 1; ++i) {
-      all_keyframes_byte_offsets.push_back(keyframe_byte_offsets[i] -
-                                           start_keyframe_byte_offset);
-    }
-
-    size_t buffer_size = end_keyframe_byte_offset - start_keyframe_byte_offset;
-    u8* buffer = new_buffer(CPU_DEVICE, buffer_size);
-
-    auto io_start = now();
-
-    u64 pos = start_keyframe_byte_offset;
-    size_t size_read;
-    storehouse::StoreResult r =
-        video_file->read(pos, buffer_size, buffer, size_read);
-    //s_read(video_file.get(), buffer, buffer_size, pos);
-
-    profiler.add_interval("io", io_start, now());
-    profiler.increment("io_read", static_cast<i64>(buffer_size));
-
->>>>>>> 00b600a9
+
     proto::DecodeArgs decode_args;
     decode_args.set_width(index_entry.width);
     decode_args.set_height(index_entry.height);
@@ -444,17 +406,12 @@
                                  start_frame);
     for (i64 k : all_keyframes) {
       decode_args.add_keyframes(k + start_frame);
-<<<<<<< HEAD
+
     }
     for (i64 k : all_keyframes_byte_offsets) {
       decode_args.add_keyframe_byte_offsets(k);
     }
-=======
-    }
-    for (i64 k : all_keyframes_byte_offsets) {
-      decode_args.add_keyframe_byte_offsets(k);
-    }
->>>>>>> 00b600a9
+
     for (size_t j = 0; j < intervals.valid_frames[i].size(); ++j) {
       decode_args.add_valid_frames(intervals.valid_frames[i][j] + start_frame);
     }
@@ -466,10 +423,9 @@
     bool result = decode_args.SerializeToArray(decode_args_buffer, size);
     assert(result);
     insert_element(element_list, decode_args_buffer, size);
-<<<<<<< HEAD
-  }
-=======
->>>>>>> 00b600a9
+
+  }
+
   }
 }
 
