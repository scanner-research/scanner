--- conflicted
+++ resolved
@@ -462,10 +462,7 @@
     const std::string& kernel_str = python_kernel->kernel_str();
     const std::string& pickled_config = python_kernel->pickled_config();
     const int batch_size = python_kernel->batch_size();
-<<<<<<< HEAD
-=======
-
->>>>>>> c2884dd5
+
     // Create a kernel builder function
     auto constructor = [kernel_str, pickled_config](const KernelConfig& config) {
       return new PythonKernel(config, kernel_str, pickled_config);
@@ -474,17 +471,11 @@
     // TODO(apoms): Support batching and # of devices in python kernels
     KernelFactory* factory;
     if (batch_size > 0) {
-<<<<<<< HEAD
       factory = new KernelFactory(op_name, device_type, 1, true, 
                                   batch_size, constructor);
     } else {
       factory = new KernelFactory(op_name, device_type, 1, false, 
                                   1, constructor);
-=======
-      factory = new KernelFactory(op_name, device_type, 1, true, batch_size, constructor);
-    } else {
-      factory = new KernelFactory(op_name, device_type, 1, false, 1, constructor);
->>>>>>> c2884dd5
     }
     // Register the kernel
     KernelRegistry* registry = get_kernel_registry();
