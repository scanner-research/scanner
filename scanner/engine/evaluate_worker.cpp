--- conflicted
+++ resolved
@@ -15,13 +15,13 @@
 namespace scanner {
 namespace internal {
 namespace {
-<<<<<<< HEAD
+
 const std::string DECODER_SETUP_LABEL = "Decoder Setup";
 const std::string DECODE_LABEL = "Decode Frames";
 const std::string FEED_LABEL = "Feed Input";
 const std::string YIELD_LABEL = "Produce Output";
 const std::string PIPELINE_SETUP_LABEL= "Setup Operations Pipeline";
-=======
+
 void hwang_not_supported(Result& result) {
   std::string message =
       "Scanner was not built with support for decoding inplace "
@@ -34,7 +34,7 @@
   result.set_success(false);
   THREAD_RETURN_SUCCESS();
 }
->>>>>>> d9b060e1
+
 }
 
 PreEvaluateWorker::PreEvaluateWorker(const PreEvaluateWorkerArgs& args)
