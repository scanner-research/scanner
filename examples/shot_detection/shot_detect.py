--- conflicted
+++ resolved
@@ -84,12 +84,9 @@
     total_start = time.time()
 
     #movie_path = util.download_video() if len(sys.argv) <= 1 else sys.argv[1]
-<<<<<<< HEAD
     #movie_path = '/n/scanner/datasets/movies/private/kubo_and_the_two_strings_2016.mp4'
     movie_path = util.download_video()
-=======
-    movie_path = '/n/scanner/datasets/movies/private/kubo_and_the_two_strings_2016.mp4'
->>>>>>> 00b600a9
+
     print('Detecting shots in movie {}'.format(movie_path))
     movie_name = os.path.basename(movie_path)
 
@@ -128,10 +125,9 @@
         })
         bulk_job = BulkJob(output=output, jobs=[job])
         [hists_table] = db.run(bulk_job, force=True)
-<<<<<<< HEAD
+
         hists_table.profiler().write_trace('hist_shot.trace')
-=======
->>>>>>> 00b600a9
+
         print('\nTime: {:.1f}s, {:.1f} fps'.format(
             time.time() - s,
             movie_table.num_rows() / (time.time() - s)))
@@ -192,11 +188,9 @@
         bulk_job = BulkJob(output=output, jobs=[job])
 
         [montage_table] = db.run(bulk_job, force=True)
-<<<<<<< HEAD
+
         montage_table.profiler().write_trace('montage_shot.trace')
-=======
-
->>>>>>> 00b600a9
+
         # Stack all partial montages together
         montage_img = np.zeros((1, target_width * row_length, 3), dtype=np.uint8)
         for idx, img in montage_table.column('montage').load():
