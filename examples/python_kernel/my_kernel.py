import scannerpy
import struct
import numpy as np
from PIL import Image
import StringIO
import time
import sys
import cv2

class MyOpKernel(scannerpy.Kernel):
  def __init__(self, config, protobufs):
    self.protobufs = protobufs

  def close(self):
    pass

<<<<<<< HEAD
    def execute(self, input_columns):
        input_count = len(input_columns[0])
        column_count = len(input_columns)
        return [[struct.pack('=q', 9000) for _ in xrange(input_count)] 
                 for _ in xrange(column_count)]
=======
  def encode(arr, format="jpeg"):
    im = Image.fromarray(arr)
    buf = StringIO.StringIO()
    im.save(buf, format=format)
    output = buf.getvalue()
    buf.close()
    return output

  def execute(self, input_columns):
    # cv2_im = cv2.cvtColor(input_columns[0],cv2.COLOR_BGR2RGB)
    # pil_im = Image.fromarray(input_columns[0])
    # width, height = pil_im.size
    # print('width {}, height {}'.format(width, height))
    print np.shape(input_columns)
    # print arr
    # arr = input_columns[0]
    # jpeg_image = encode(arr)
    # print('Raw={:d}, Jpeg={:d}'.format(len(encode(arr, format="bmp")), len(jpeg_image)))
      # print('list size :{:d}'.format(len(input_columns[0])))
    input_count = len(input_columns[0])

    return [[struct.pack('=q', 9000) for _ in xrange(input_count)]]
>>>>>>> c2884dd5

KERNEL = MyOpKernel<|MERGE_RESOLUTION|>--- conflicted
+++ resolved
@@ -14,13 +14,6 @@
   def close(self):
     pass
 
-<<<<<<< HEAD
-    def execute(self, input_columns):
-        input_count = len(input_columns[0])
-        column_count = len(input_columns)
-        return [[struct.pack('=q', 9000) for _ in xrange(input_count)] 
-                 for _ in xrange(column_count)]
-=======
   def encode(arr, format="jpeg"):
     im = Image.fromarray(arr)
     buf = StringIO.StringIO()
@@ -41,8 +34,8 @@
     # print('Raw={:d}, Jpeg={:d}'.format(len(encode(arr, format="bmp")), len(jpeg_image)))
       # print('list size :{:d}'.format(len(input_columns[0])))
     input_count = len(input_columns[0])
-
-    return [[struct.pack('=q', 9000) for _ in xrange(input_count)]]
->>>>>>> c2884dd5
+    column_count = len(input_columns)
+    return [[struct.pack('=q', 9000) for _ in xrange(input_count)] 
+             for _ in xrange(column_count)]
 
 KERNEL = MyOpKernel