from scannerpy import Database, DeviceType, Job, BulkJob
from scannerpy.stdlib import parsers
import numpy as np
import cv2
import sys
import os.path
sys.path.append(os.path.dirname(os.path.abspath(__file__)) + '/..')
import util
from timeit import default_timer as now

################################################################################
# This file shows a sample end-to-end pipeline that ingests a video into       #
# Scanner, runs a computation, and extracts the results.                       #
################################################################################

# Initialize a connection to the Scanner database. Loads configuration from the
# ~/.scanner.toml configuration file.
<<<<<<< HEAD
# with Database(master="crissy:5001", workers=["crissy:5002"], debug=True) as db:
=======
>>>>>>> afafd5df
with Database() as db:

    # Create a Scanner table from our video in the format (table name,
    # video path). If any videos fail to ingest, they'll show up in the failed
    # list. If force is true, it will overwrite existing tables of the same
    # name.
    example_video_path = util.download_video()

    # test time
    start = now()
    [input_table], failed = db.ingest_videos([
        ('example', example_video_path),
        ('thisshouldfail', 'thisshouldfail.mp4')], force=True)
    print('Time to ingest videos: {:.6f}s'.format(now() - start))
    print(db.summarize())
    print('Failures:', failed)

    # Scanner processes videos by forming a graph of operations that operate
    # on input frames from a table and produce outputs to a new table.

    # FrameInput declares that we want to read from a table column that
    # represents a video frame.
    frame = db.ops.FrameInput()

    # These frames are input into a Histogram op that computes a color histogram
    # for each frame.
    hist = db.ops.Histogram(frame=frame)

    # Finally, any columns provided to Output will be saved to the output
    # table at the end of the computation.
    output_op = db.ops.Output(columns=[hist])

    # A job defines a table you want to create. In op_args, we bind the frame
    # input column from above to the table we want to read from and name
    # the output table 'example_hist' by binding a string to output_op.
    job = Job(
        op_args={
            frame: db.table('example').column('frame'),
            output_op: 'example_hist'
        }
    )
    # Multiple tables can be created using the same execution graph using
    # a bulk job. Here we specify the execution graph (or DAG) by providing
    # the output_op and also specify the jobs we wish to compute.
    bulk_job = BulkJob(output=output_op, jobs=[job])

    # This executes the job and produces the output table. You'll see a progress
    # bar while Scanner is computing the outputs.
    start = now()
    output_tables = db.run(bulk_job, force=True)
    print('Totaltime to decode + compute histograms: {:.6f}s'.format(now() - start))

    # Load the histograms from a column of the output table. The
    # parsers.histograms  function  converts the raw bytes output by Scanner
    # into a numpy array for each channel.
    video_hists = output_tables[0].load(['histogram'], parsers.histograms)

    # Loop over the column's rows. Each row is a tuple of the frame number and
    # value for that row.
    num_rows = 0
    for (frame_index, frame_hists) in video_hists:
        assert len(frame_hists) == 3
        assert frame_hists[0].shape[0] == 16
        num_rows += 1
    assert num_rows == db.table('example').num_rows()
    print(db.summarize())<|MERGE_RESOLUTION|>--- conflicted
+++ resolved
@@ -15,10 +15,6 @@
 
 # Initialize a connection to the Scanner database. Loads configuration from the
 # ~/.scanner.toml configuration file.
-<<<<<<< HEAD
-# with Database(master="crissy:5001", workers=["crissy:5002"], debug=True) as db:
-=======
->>>>>>> afafd5df
 with Database() as db:
 
     # Create a Scanner table from our video in the format (table name,
