--- conflicted
+++ resolved
@@ -47,6 +47,7 @@
     # table at the end of the computation.
     output_op = db.ops.Output(columns=[hist])
 
+
     # A job defines a table you want to create. In op_args, we bind the frame
     # input column from above to the table we want to read from and name
     # the output table 'example_hist' by binding a string to output_op.
@@ -59,7 +60,7 @@
     # Multiple tables can be created using the same execution graph using
     # a bulk job. Here we specify the execution graph (or DAG) by providing
     # the output_op and also specify the jobs we wish to compute.
-<<<<<<< HEAD
+
     bulk_job = BulkJob(output=output_op, jobs=[job])
 
     # This executes the job and produces the output table. You'll see a progress
@@ -67,13 +68,7 @@
     start = now()
     output_tables = db.run(bulk_job, force=True)
     print('Totaltime to decode + compute histograms: {:.6f}s'.format(now() - start))
-=======
-    bulk_job = BulkJob(dag=output_op, jobs=[job])
 
-    # This executes the job and produces the output table. You'll see a progress
-    # bar while Scanner is computing the outputs.
-    output_tables = db.run(bulk_job, force=True)
->>>>>>> 00b600a9
 
     # Load the histograms from a column of the output table. The
     # parsers.histograms  function  converts the raw bytes output by Scanner
@@ -87,9 +82,6 @@
         assert len(frame_hists) == 3
         assert frame_hists[0].shape[0] == 16
         num_rows += 1
-<<<<<<< HEAD
     assert num_rows == db.table('example').num_rows()
+
     print(db.summarize())
-=======
-    assert num_rows == db.table('example').num_rows()
->>>>>>> 00b600a9
