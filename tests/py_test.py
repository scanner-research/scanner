from scannerpy import (
    Database, Config, DeviceType, ColumnType, BulkJob, Job, ProtobufGenerator)
from scannerpy.stdlib import parsers
import tempfile
import toml
import pytest
from subprocess import check_call as run
from multiprocessing import Process, Queue
import requests
import imp
import os.path
import socket
import numpy as np
import sys
import grpc
import struct

try:
    run(['nvidia-smi'])
    has_gpu = True
except OSError:
    has_gpu = False

gpu = pytest.mark.skipif(
    not has_gpu,
    reason='need GPU to run')
slow = pytest.mark.skipif(
    not pytest.config.getoption('--runslow'),
    reason='need --runslow option to run')

cwd = os.path.dirname(os.path.abspath(__file__))

@slow
def test_tutorial():
    def run_py(path):
        print(path)
        run(
            'cd {}/../examples/tutorial && python {}.py'.format(cwd, path),
            shell=True)

    run(
        'cd {}/../examples/tutorial/resize_op && '
        'mkdir -p build && cd build && cmake -D SCANNER_PATH={} .. && '
        'make'.format(cwd, cwd + '/..'),
        shell=True)

    tutorials = [
        '00_basic',
        '01_sampling',
        '02_collections',
        '03_ops',
        '04_compression',
        '05_custom_op']

    for t in tutorials:
        run_py(t)

@slow
def test_examples():
    def run_py((d, f)):
        print(f)
        run('cd {}/../examples/{} && python {}.py'.format(cwd, d, f),
            shell=True)

    examples = [
        ('face_detection', 'face_detect'),
        ('shot_detection', 'shot_detect')]

    for e in examples:
        run_py(e)

@pytest.fixture(scope="module")
def db():
    # Create new config
    with tempfile.NamedTemporaryFile(delete=False) as f:
        cfg = Config.default_config()
        cfg['storage']['db_path'] = tempfile.mkdtemp()
        f.write(toml.dumps(cfg))
        cfg_path = f.name

    # Setup and ingest video
    with Database(config_path=cfg_path, debug=True) as db:
        # Download video from GCS
        url = "https://storage.googleapis.com/scanner-data/test/short_video.mp4"
        with tempfile.NamedTemporaryFile(delete=False, suffix='.mp4') as f:
            host = socket.gethostname()
            # HACK: special proxy case for Ocean cluster
            if host in ['ocean', 'crissy', 'pismo', 'stinson']:
                resp = requests.get(url, stream=True, proxies={
                    'https': 'http://proxy.pdl.cmu.edu:3128/'
                })
            else:
                resp = requests.get(url, stream=True)
            assert resp.ok
            for block in resp.iter_content(1024):
                f.write(block)
            vid1_path = f.name

        # Make a second one shorter than the first
        with tempfile.NamedTemporaryFile(delete=False, suffix='.mp4') as f:
            vid2_path = f.name
        run(['ffmpeg', '-y', '-i', vid1_path, '-ss', '00:00:00', '-t',
             '00:00:10', '-c:v', 'libx264', '-strict', '-2', vid2_path])

        db.ingest_videos([('test1', vid1_path), ('test2', vid2_path)])

        yield db

        # Tear down
        run(['rm', '-rf',
            cfg['storage']['db_path'],
            cfg_path,
            vid1_path,
            vid2_path])

def test_new_database(db): pass

def test_table_properties(db):
    table = db.table('test1')
    assert table.id() == 0
    assert table.name() == 'test1'
    assert table.num_rows() == 720
    assert [c for c in table.column_names()] == ['index', 'frame']

def test_collection(db):
    c = db.new_collection('test', [db.table('test1'), db.table('test2')])

    frame = db.ops.FrameInput()
    hist = db.ops.Histogram(frame = frame)
    output = db.ops.Output(columns=[hist])

    jobs = []
    for table in c.tables():
        job = Job(op_args={
            frame: table.column('frame'),
            output: table.name() + '_ignore',
        })
        jobs.append(job)

    bulk_job = BulkJob(output=output, jobs=jobs)
    db.run(bulk_job, show_progress=False, force=True)
    db.delete_collection('test')

def test_summarize(db):
    db.summarize()

def test_load_video_column(db):
    next(db.table('test1').load(['frame']))
    # Gather rows
    rows = [0, 10, 100, 200]
    frames = [_ for _ in db.table('test1').load(['frame'], rows=rows)]
    assert len(frames) == len(rows)

def test_load_video_column(db):
    next(db.table('test1').load(['frame']))

def test_profiler(db):
    frame = db.ops.FrameInput()
    hist = db.ops.Histogram(frame=frame)
    output_op = db.ops.Output(columns=[hist])

    job = Job(
        op_args={
            frame: db.table('test1').column('frame'),
            output_op: '_ignore'
        }
    )
    bulk_job = BulkJob(output=output_op, jobs=[job])

    output = db.run(bulk_job, show_progress=False, force=True)
    profiler = output[0].profiler()
    f = tempfile.NamedTemporaryFile(delete=False)
    f.close()
    profiler.write_trace(f.name)
    profiler.statistics()
    run(['rm', '-f', f.name])


def test_sample(db):
    def run_sampler_job(sampler_args, expected_rows):
        frame = db.ops.FrameInput()
        sample_frame = frame.sample()
        output_op = db.ops.Output(columns=[sample_frame])

        job = Job(
            op_args={
                frame: db.table('test1').column('frame'),
                sample_frame: sampler_args,
                output_op: 'test_sample',
            }
        )
        bulk_job = BulkJob(output=output_op, jobs=[job])
        tables = db.run(bulk_job, force=True, show_progress=False)
        num_rows = 0
        for (frame_index, _) in tables[0].column('frame').load():
            num_rows += 1
        assert num_rows == expected_rows

    # Stride
    expected = (db.table('test1').num_rows() + 8 - 1) / 8
    run_sampler_job(db.sampler.strided(8), expected)
    # Range
    run_sampler_job(db.sampler.range(0, 30), 30)
    # Strided Range
    run_sampler_job(db.sampler.strided_range(0, 300, 10), 30)
    # Gather
    run_sampler_job(db.sampler.gather([0, 150, 377, 500]), 4)

def test_space(db):
    def run_spacer_job(spacing_args):
        frame = db.ops.FrameInput()
        hist = db.ops.Histogram(frame=frame)
        space_hist = hist.space()
        output_op = db.ops.Output(columns=[space_hist])

        job = Job(
            op_args={
                frame: db.table('test1').column('frame'),
                space_hist: spacing_args,
                output_op: 'test_space',
            }
        )
        bulk_job = BulkJob(output=output_op, jobs=[job])
        tables = db.run(bulk_job, force=True, show_progress=False)
        return tables[0]

    # Repeat
    spacing_distance = 8
    table = run_spacer_job(db.sampler.space_repeat(spacing_distance))
    num_rows = 0
    for (frame_index, hist) in table.load(['histogram'], parsers.histograms):
        # Verify outputs are repeated correctly
        if num_rows % spacing_distance == 0:
            ref_hist = hist
        assert len(hist) == 3
        for c in range(len(hist)):
            assert (ref_hist[c] == hist[c]).all()
        num_rows += 1
    assert num_rows == db.table('test1').num_rows() * spacing_distance

    # Null
    table = run_spacer_job(db.sampler.space_null(spacing_distance))
    num_rows = 0
    for (frame_index, hist) in table.load(['histogram'], parsers.histograms):
        # Verify outputs are None for null rows
        if num_rows % spacing_distance == 0:
            assert hist is not None
            assert len(hist) == 3
            assert hist[0].shape[0] == 16
        else:
            assert hist is None
        num_rows += 1
    assert num_rows == db.table('test1').num_rows() * spacing_distance

def test_slicing(db):
    frame = db.ops.FrameInput()
    slice_frame = frame.slice()
    unsliced_frame = slice_frame.unslice()
    output_op = db.ops.Output(columns=[unsliced_frame])
    job = Job(
        op_args={
            frame: db.table('test1').column('frame'),
            slice_frame: db.partitioner.all(50),
            output_op: 'test_slicing',
        }
    )
    bulk_job = BulkJob(output=output_op, jobs=[job])
    tables = db.run(bulk_job, force=True, show_progress=False)

    num_rows = 0
    for (frame_index, _) in tables[0].column('frame').load():
        num_rows += 1
    assert num_rows == db.table('test1').num_rows()

def test_bounded_state(db):
    warmup = 3

    frame = db.ops.FrameInput()
    increment = db.ops.TestIncrementBounded(ignore=frame, warmup=warmup)
    sampled_increment = increment.sample()
    output_op = db.ops.Output(columns=[sampled_increment])
    job = Job(
        op_args={
            frame: db.table('test1').column('frame'),
            sampled_increment: db.sampler.gather([0, 10, 25, 26, 27]),
            output_op: 'test_slicing',
        }
    )
    bulk_job = BulkJob(output=output_op, jobs=[job])
    tables = db.run(bulk_job, force=True, show_progress=False)

    num_rows = 0
    expected_output = [0, warmup, warmup, warmup + 1, warmup + 2]
    for (frame_index, buf) in tables[0].column('integer').load():
        (val,) = struct.unpack('=q', buf)
        assert val == expected_output[num_rows]
        print(num_rows)
        num_rows += 1
    assert num_rows == 5

def test_unbounded_state(db):
    frame = db.ops.FrameInput()
    slice_frame = frame.slice()
    increment = db.ops.TestIncrementUnbounded(ignore=slice_frame)
    unsliced_increment = increment.unslice()
    output_op = db.ops.Output(columns=[unsliced_increment])
    job = Job(
        op_args={
            frame: db.table('test1').column('frame'),
            slice_frame: db.partitioner.all(50),
            output_op: 'test_slicing',
        }
    )
    bulk_job = BulkJob(output=output_op, jobs=[job])
    tables = db.run(bulk_job, force=True, show_progress=False)

    num_rows = 0
    for (frame_index, buf) in tables[0].column('integer').load():
        (val,) = struct.unpack('=q', buf)
        assert val == frame_index % 50
        num_rows += 1
    assert num_rows == db.table('test1').num_rows()


def builder(cls):
    inst = cls()

    class Generated:
        def test_cpu(self, db):
            inst.run(db, inst.job(db, DeviceType.CPU))

        @gpu
        def test_gpu(self, db):
            inst.run(db, inst.job(db, DeviceType.GPU))

    return Generated

@builder
class TestHistogram:
    def job(self, db, ty):
        frame = db.ops.FrameInput()
        hist = db.ops.Histogram(frame=frame, device=ty)
        output_op = db.ops.Output(columns=[hist])

        job = Job(
            op_args={
                frame: db.table('test1').column('frame'),
                output_op: 'test_hist'
            }
        )
        bulk_job = BulkJob(output=output_op, jobs=[job])
        return bulk_job
<<<<<<< HEAD

    def run(self, db, job):
        tables = db.run(job, force=True, show_progress=False)
        next(tables[0].load(['histogram'], parsers.histograms))

@builder
class TestOpticalFlow:
    def job(self, db, ty):
        frame = db.ops.FrameInput()
        flow = db.ops.OpticalFlow(
            frame = frame,
            stencil = [-1, 0],
            device = ty)
        flow_range = flow.sample()
        out = db.ops.Output(columns=[flow_range])
        job = Job(op_args={
            frame: db.table('test1').column('frame'),
            flow_range: db.sampler.range(0, 50),
            out: 'test_flow',
        })
        return BulkJob(output=out, jobs=[job])

    def run(self, db, job):
=======

    def run(self, db, job):
        tables = db.run(job, force=True, show_progress=False)
        next(tables[0].load(['histogram'], parsers.histograms))

@builder
class TestOpticalFlow:
    def job(self, db, ty):
        frame = db.ops.FrameInput()
        flow = db.ops.OpticalFlow(
            frame = frame,
            stencil = [-1, 0],
            device = ty)
        flow_range = flow.sample()
        out = db.ops.Output(columns=[flow_range])
        job = Job(op_args={
            frame: db.table('test1').column('frame'),
            flow_range: db.sampler.range(0, 50),
            out: 'test_flow',
        })
        return BulkJob(output=out, jobs=[job])

    def run(self, db, job):
>>>>>>> 00b600a9
        [table] = db.run(job, force=True, show_progress=False)
        num_rows = 0
        for (frame_index, _) in table.column('flow').load():
            num_rows += 1
        assert num_rows == 50

        fid, flows = next(table.load(['flow']))
        flow_array = flows[0]
        assert fid == 0
        assert flow_array.dtype == np.float32
        assert flow_array.shape[0] == 480
        assert flow_array.shape[1] == 640
        assert flow_array.shape[2] == 2

def test_python_kernel(db):
    db.register_op('TestPy',
                   [('frame', ColumnType.Video)],
                   ['dummy'])
    db.register_python_kernel('TestPy', DeviceType.CPU,
                              cwd + '/test_py_kernel.py')

    frame = db.ops.FrameInput()
    range_frame = frame.sample()
    test_out = db.ops.TestPy(frame=range_frame)
    output_op = db.ops.Output(columns=[test_out])
    job = Job(
        op_args={
            frame: db.table('test1').column('frame'),
            range_frame: db.sampler.range(0, 30),
            output_op: 'test_hist'
        }
    )
    bulk_job = BulkJob(output=output_op, jobs=[job])

    tables = db.run(bulk_job, force=True, show_progress=False)
    next(tables[0].load(['dummy']))

def test_blur(db):
    frame = db.ops.FrameInput()
    range_frame = frame.sample()
    blurred_frame = db.ops.Blur(frame=range_frame, kernel_size=3, sigma=0.1)
    output_op = db.ops.Output(columns=[blurred_frame])
    job = Job(
        op_args={
            frame: db.table('test1').column('frame'),
            range_frame: db.sampler.range(0, 30),
            output_op: 'test_blur',
        }
    )
    bulk_job = BulkJob(output=output_op, jobs=[job])
    tables = db.run(bulk_job, force=True, show_progress=False)
    table = tables[0]

    fid, frames = next(table.load(['frame']))
    frame_array = frames[0]
    assert fid == 0
    assert frame_array.dtype == np.uint8
    assert frame_array.shape[0] == 480
    assert frame_array.shape[1] == 640
    assert frame_array.shape[2] == 3

def test_lossless(db):
    frame = db.ops.FrameInput()
    range_frame = frame.sample()
    blurred_frame = db.ops.Blur(frame=range_frame, kernel_size=3, sigma=0.1)
    output_op = db.ops.Output(columns=[blurred_frame.lossless()])

    job = Job(
        op_args={
            frame: db.table('test1').column('frame'),
            range_frame: db.sampler.range(0, 30),
            output_op: 'test_blur_lossless'
        }
    )
    bulk_job = BulkJob(output=output_op, jobs=[job])
    tables = db.run(bulk_job, force=True, show_progress=False)
    table = tables[0]
    next(table.load(['frame']))

def test_compress(db):
    frame = db.ops.FrameInput()
    range_frame = frame.sample()
    blurred_frame = db.ops.Blur(frame=range_frame, kernel_size=3, sigma=0.1)
    compressed_frame = blurred_frame.compress(
        'video', bitrate = 1 * 1024 * 1024)
    output_op = db.ops.Output(columns=[compressed_frame])

    job = Job(
        op_args={
            frame: db.table('test1').column('frame'),
            range_frame: db.sampler.range(0, 30),
            output_op: 'test_blur_compressed'
        }
    )
    bulk_job = BulkJob(output=output_op, jobs=[job])
    tables = db.run(bulk_job, force=True, show_progress=False)
    table = tables[0]
    next(table.load(['frame']))

def test_save_mp4(db):
    frame = db.ops.FrameInput()
    range_frame = frame.sample()
    blurred_frame = db.ops.Blur(frame=range_frame, kernel_size=3, sigma=0.1)
    output_op = db.ops.Output(columns=[blurred_frame])

    job = Job(
        op_args={
            frame: db.table('test1').column('frame'),
            range_frame: db.sampler.range(0, 30),
            output_op: 'test_save_mp4'
        }
    )
    bulk_job = BulkJob(output=output_op, jobs=[job])
    tables = db.run(bulk_job, force=True, show_progress=False)
    table = tables[0]
    f = tempfile.NamedTemporaryFile(delete=False, suffix='.mp4')
    f.close()
    table.column('frame').save_mp4(f.name)
    run(['rm', '-rf', f.name])

@pytest.fixture()
def fault_db():
    # Create new config
    #with tempfile.NamedTemporaryFile(delete=False) as f:
    with open('/tmp/config_test', 'w') as f:
        cfg = Config.default_config()
        cfg['storage']['db_path'] = tempfile.mkdtemp()
        cfg['network']['master_port'] = '5005'
        cfg['network']['worker_port'] = '5006'
        f.write(toml.dumps(cfg))
        cfg_path = f.name

    # Setup and ingest video
    with Database(config_path=cfg_path) as db:
        # Download video from GCS
        url = "https://storage.googleapis.com/scanner-data/test/short_video.mp4"
        with tempfile.NamedTemporaryFile(delete=False, suffix='.mp4') as f:
            host = socket.gethostname()
            # HACK: special proxy case for Ocean cluster
            if host in ['ocean', 'crissy', 'pismo', 'stinson']:
                resp = requests.get(url, stream=True, proxies={
                    'https': 'http://proxy.pdl.cmu.edu:3128/'
                })
            else:
                resp = requests.get(url, stream=True)
            assert resp.ok
            for block in resp.iter_content(1024):
                f.write(block)
            vid1_path = f.name

        # Make a second one shorter than the first
        with tempfile.NamedTemporaryFile(delete=False, suffix='.mp4') as f:
            vid2_path = f.name
        run(['ffmpeg', '-y', '-i', vid1_path, '-ss', '00:00:00', '-t',
             '00:00:10', '-c:v', 'libx264', '-strict', '-2', vid2_path])

        db.ingest_videos([('test1', vid1_path), ('test2', vid2_path)])

        yield db

        # Tear down
        run(['rm', '-rf',
            cfg['storage']['db_path'],
            cfg_path,
            vid1_path,
            vid2_path])


<<<<<<< HEAD
def test_clean_worker_shutdown(fault_db):
    spawn_port = 5010
    def worker_shutdown_task(config, master_address, worker_address):
        from scannerpy import ProtobufGenerator, Config, start_worker
        import time
        import grpc
        import subprocess

        c = Config(None)

        import scanner.metadata_pb2 as metadata_types
        import scanner.engine.rpc_pb2 as rpc_types
        import scanner.types_pb2 as misc_types
        import libscanner as bindings

        protobufs = ProtobufGenerator(config)

        # Wait to kill worker
        time.sleep(8)
        # Kill worker
        channel = grpc.insecure_channel(
            worker_address,
            options=[('grpc.max_message_length', 24499183 * 2)])
        worker = protobufs.WorkerStub(channel)

        try:
            worker.Shutdown(protobufs.Empty())
        except grpc.RpcError as e:
            status = e.code()
            if status == grpc.StatusCode.UNAVAILABLE:
                print('could not shutdown worker!')
                exit(1)
            else:
                raise ScannerException('Worker errored with status: {}'
                                       .format(status))

        # Wait a bit
        time.sleep(15)
        script_dir = os.path.dirname(os.path.realpath(__file__))
        subprocess.call(['python ' +  script_dir + '/spawn_worker.py'],
                        shell=True)

    master_addr = fault_db._master_address
    worker_addr = fault_db._worker_addresses[0]
    shutdown_process = Process(target=worker_shutdown_task,
                             args=(fault_db.config, master_addr, worker_addr))
    shutdown_process.daemon = True
    shutdown_process.start()

    frame = fault_db.ops.FrameInput()
    range_frame = frame.sample()
    sleep_frame = fault_db.ops.SleepFrame(ignore = range_frame)
    output_op = fault_db.ops.Output(columns=[sleep_frame])

    job = Job(
        op_args={
            frame: fault_db.table('test1').column('frame'),
            range_frame: fault_db.sampler.range(0, 15),
            output_op: 'test_shutdown',
        }
    )
    bulk_job = BulkJob(output=output_op, jobs=[job])
    table = fault_db.run(bulk_job, pipeline_instances_per_node=1, force=True,
                         show_progress=False)
    table = table[0]
    assert len([_ for _, _ in table.column('dummy').load()]) == 15

    # Shutdown the spawned worker
    channel = grpc.insecure_channel(
        'localhost:' + str(spawn_port),
        options=[('grpc.max_message_length', 24499183 * 2)])
    worker = fault_db.protobufs.WorkerStub(channel)

    try:
        worker.Shutdown(fault_db.protobufs.Empty())
    except grpc.RpcError as e:
        status = e.code()
        if status == grpc.StatusCode.UNAVAILABLE:
            print('could not shutdown worker!')
            exit(1)
        else:
            raise ScannerException('Worker errored with status: {}'
                                   .format(status))
    shutdown_process.join()
=======
# def test_clean_worker_shutdown(fault_db):
#     spawn_port = 5010
#     def worker_shutdown_task(config, master_address, worker_address):
#         from scannerpy import ProtobufGenerator, Config, start_worker
#         import time
#         import grpc
#         import subprocess

#         c = Config(None)

#         import scanner.metadata_pb2 as metadata_types
#         import scanner.engine.rpc_pb2 as rpc_types
#         import scanner.types_pb2 as misc_types
#         import libscanner as bindings

#         protobufs = ProtobufGenerator(config)

#         # Wait to kill worker
#         time.sleep(8)
#         # Kill worker
#         channel = grpc.insecure_channel(
#             worker_address,
#             options=[('grpc.max_message_length', 24499183 * 2)])
#         worker = protobufs.WorkerStub(channel)

#         try:
#             worker.Shutdown(protobufs.Empty())
#         except grpc.RpcError as e:
#             status = e.code()
#             if status == grpc.StatusCode.UNAVAILABLE:
#                 print('could not shutdown worker!')
#                 exit(1)
#             else:
#                 raise ScannerException('Worker errored with status: {}'
#                                        .format(status))

#         # Wait a bit
#         time.sleep(15)
#         script_dir = os.path.dirname(os.path.realpath(__file__))
#         subprocess.call(['python ' +  script_dir + '/spawn_worker.py'],
#                         shell=True)

#     master_addr = fault_db._master_address
#     worker_addr = fault_db._worker_addresses[0]
#     shutdown_process = Process(target=worker_shutdown_task,
#                              args=(fault_db.config, master_addr, worker_addr))
#     shutdown_process.daemon = True
#     shutdown_process.start()

#     frame = fault_db.ops.FrameInput()
#     range_frame = frame.sample()
#     sleep_frame = fault_db.ops.SleepFrame(ignore = range_frame)
#     output_op = fault_db.ops.Output(columns=[sleep_frame])

#     job = Job(
#         op_args={
#             frame: fault_db.table('test1').column('frame'),
#             range_frame: fault_db.sampler.range(0, 15),
#             output_op: 'test_shutdown',
#         }
#     )
#     bulk_job = BulkJob(output=output_op, jobs=[job])
#     table = fault_db.run(bulk_job, pipeline_instances_per_node=1, force=True,
#                          show_progress=False)
#     table = table[0]
#     assert len([_ for _, _ in table.column('dummy').load()]) == 15

#     # Shutdown the spawned worker
#     channel = grpc.insecure_channel(
#         'localhost:' + str(spawn_port),
#         options=[('grpc.max_message_length', 24499183 * 2)])
#     worker = fault_db.protobufs.WorkerStub(channel)

#     try:
#         worker.Shutdown(fault_db.protobufs.Empty())
#     except grpc.RpcError as e:
#         status = e.code()
#         if status == grpc.StatusCode.UNAVAILABLE:
#             print('could not shutdown worker!')
#             exit(1)
#         else:
#             raise ScannerException('Worker errored with status: {}'
#                                    .format(status))
#     shutdown_process.join()
>>>>>>> 00b600a9


# def test_fault_tolerance(fault_db):
#     spawn_port = 5010
#     def worker_killer_task(config, master_address, worker_address):
#         from scannerpy import ProtobufGenerator, Config, start_worker
#         import time
#         import grpc
#         import subprocess
#         import signal
#         import os

#         c = Config(None)

#         import scanner.metadata_pb2 as metadata_types
#         import scanner.engine.rpc_pb2 as rpc_types
#         import scanner.types_pb2 as misc_types
#         import libscanner as bindings

#         protobufs = ProtobufGenerator(config)

#         # Kill worker
#         channel = grpc.insecure_channel(
#             worker_address,
#             options=[('grpc.max_message_length', 24499183 * 2)])
#         worker = protobufs.WorkerStub(channel)

#         try:
#             worker.Shutdown(protobufs.Empty())
#         except grpc.RpcError as e:
#             status = e.code()
#             if status == grpc.StatusCode.UNAVAILABLE:
#                 print('could not shutdown worker!')
#                 exit(1)
#             else:
#                 raise ScannerException('Worker errored with status: {}'
#                                        .format(status))

#         # Spawn a worker that we will force kill
#         script_dir = os.path.dirname(os.path.realpath(__file__))
#         with open(os.devnull, 'w') as fp:
#             p = subprocess.Popen(
#                 ['python ' +  script_dir + '/spawn_worker.py'],
#                 shell=True,
#                 stdout=fp, stderr=fp,
#                 preexec_fn=os.setsid)

#             # Wait a bit for the worker to do its thing
#             time.sleep(10)

#             # Force kill worker process to trigger fault tolerance
#             os.killpg(os.getpgid(p.pid), signal.SIGTERM) 
#             p.communicate()

#             # Wait for fault tolerance to kick in
#             time.sleep(25)

#             # Spawn the worker again
#             subprocess.call(['python ' +  script_dir + '/spawn_worker.py'],
#                             shell=True)

#     master_addr = fault_db._master_address
#     worker_addr = fault_db._worker_addresses[0]
#     killer_process = Process(target=worker_killer_task,
#                              args=(fault_db.config, master_addr, worker_addr))
#     killer_process.daemon = True
#     killer_process.start()

#     frame = fault_db.ops.FrameInput()
#     range_frame = frame.sample()
#     sleep_frame = fault_db.ops.SleepFrame(ignore = range_frame)
#     output_op = fault_db.ops.Output(columns=[sleep_frame])

#     job = Job(
#         op_args={
#             frame: fault_db.table('test1').column('frame'),
#             range_frame: fault_db.sampler.range(0, 20),
#             output_op: 'test_fault',
#         }
#     )
#     bulk_job = BulkJob(output=output_op, jobs=[job])
#     table = fault_db.run(bulk_job, pipeline_instances_per_node=1, force=True,
#                          show_progress=False)
#     table = table[0]

#     assert len([_ for _, _ in table.column('dummy').load()]) == 20

#     # Shutdown the spawned worker
#     channel = grpc.insecure_channel(
#         'localhost:' + str(spawn_port),
#         options=[('grpc.max_message_length', 24499183 * 2)])
#     worker = fault_db.protobufs.WorkerStub(channel)

#     try:
#         worker.Shutdown(fault_db.protobufs.Empty())
#     except grpc.RpcError as e:
#         status = e.code()
#         if status == grpc.StatusCode.UNAVAILABLE:
#             print('could not shutdown worker!')
#             exit(1)
#         else:
#             raise ScannerException('Worker errored with status: {}'
#                                    .format(status))
#     killer_process.join()<|MERGE_RESOLUTION|>--- conflicted
+++ resolved
@@ -350,7 +350,6 @@
         )
         bulk_job = BulkJob(output=output_op, jobs=[job])
         return bulk_job
-<<<<<<< HEAD
 
     def run(self, db, job):
         tables = db.run(job, force=True, show_progress=False)
@@ -374,31 +373,7 @@
         return BulkJob(output=out, jobs=[job])
 
     def run(self, db, job):
-=======
-
-    def run(self, db, job):
-        tables = db.run(job, force=True, show_progress=False)
-        next(tables[0].load(['histogram'], parsers.histograms))
-
-@builder
-class TestOpticalFlow:
-    def job(self, db, ty):
-        frame = db.ops.FrameInput()
-        flow = db.ops.OpticalFlow(
-            frame = frame,
-            stencil = [-1, 0],
-            device = ty)
-        flow_range = flow.sample()
-        out = db.ops.Output(columns=[flow_range])
-        job = Job(op_args={
-            frame: db.table('test1').column('frame'),
-            flow_range: db.sampler.range(0, 50),
-            out: 'test_flow',
-        })
-        return BulkJob(output=out, jobs=[job])
-
-    def run(self, db, job):
->>>>>>> 00b600a9
+
         [table] = db.run(job, force=True, show_progress=False)
         num_rows = 0
         for (frame_index, _) in table.column('flow').load():
@@ -567,92 +542,6 @@
             vid2_path])
 
 
-<<<<<<< HEAD
-def test_clean_worker_shutdown(fault_db):
-    spawn_port = 5010
-    def worker_shutdown_task(config, master_address, worker_address):
-        from scannerpy import ProtobufGenerator, Config, start_worker
-        import time
-        import grpc
-        import subprocess
-
-        c = Config(None)
-
-        import scanner.metadata_pb2 as metadata_types
-        import scanner.engine.rpc_pb2 as rpc_types
-        import scanner.types_pb2 as misc_types
-        import libscanner as bindings
-
-        protobufs = ProtobufGenerator(config)
-
-        # Wait to kill worker
-        time.sleep(8)
-        # Kill worker
-        channel = grpc.insecure_channel(
-            worker_address,
-            options=[('grpc.max_message_length', 24499183 * 2)])
-        worker = protobufs.WorkerStub(channel)
-
-        try:
-            worker.Shutdown(protobufs.Empty())
-        except grpc.RpcError as e:
-            status = e.code()
-            if status == grpc.StatusCode.UNAVAILABLE:
-                print('could not shutdown worker!')
-                exit(1)
-            else:
-                raise ScannerException('Worker errored with status: {}'
-                                       .format(status))
-
-        # Wait a bit
-        time.sleep(15)
-        script_dir = os.path.dirname(os.path.realpath(__file__))
-        subprocess.call(['python ' +  script_dir + '/spawn_worker.py'],
-                        shell=True)
-
-    master_addr = fault_db._master_address
-    worker_addr = fault_db._worker_addresses[0]
-    shutdown_process = Process(target=worker_shutdown_task,
-                             args=(fault_db.config, master_addr, worker_addr))
-    shutdown_process.daemon = True
-    shutdown_process.start()
-
-    frame = fault_db.ops.FrameInput()
-    range_frame = frame.sample()
-    sleep_frame = fault_db.ops.SleepFrame(ignore = range_frame)
-    output_op = fault_db.ops.Output(columns=[sleep_frame])
-
-    job = Job(
-        op_args={
-            frame: fault_db.table('test1').column('frame'),
-            range_frame: fault_db.sampler.range(0, 15),
-            output_op: 'test_shutdown',
-        }
-    )
-    bulk_job = BulkJob(output=output_op, jobs=[job])
-    table = fault_db.run(bulk_job, pipeline_instances_per_node=1, force=True,
-                         show_progress=False)
-    table = table[0]
-    assert len([_ for _, _ in table.column('dummy').load()]) == 15
-
-    # Shutdown the spawned worker
-    channel = grpc.insecure_channel(
-        'localhost:' + str(spawn_port),
-        options=[('grpc.max_message_length', 24499183 * 2)])
-    worker = fault_db.protobufs.WorkerStub(channel)
-
-    try:
-        worker.Shutdown(fault_db.protobufs.Empty())
-    except grpc.RpcError as e:
-        status = e.code()
-        if status == grpc.StatusCode.UNAVAILABLE:
-            print('could not shutdown worker!')
-            exit(1)
-        else:
-            raise ScannerException('Worker errored with status: {}'
-                                   .format(status))
-    shutdown_process.join()
-=======
 # def test_clean_worker_shutdown(fault_db):
 #     spawn_port = 5010
 #     def worker_shutdown_task(config, master_address, worker_address):
@@ -737,7 +626,6 @@
 #             raise ScannerException('Worker errored with status: {}'
 #                                    .format(status))
 #     shutdown_process.join()
->>>>>>> 00b600a9
 
 
 # def test_fault_tolerance(fault_db):
