--- conflicted
+++ resolved
@@ -9,14 +9,9 @@
   list(APPEND SOURCE_FILES
     histogram_kernel_gpu.cpp
     montage_kernel_gpu.cpp
-<<<<<<< HEAD
     feature_extractor_kernel.cpp
     feature_matcher_kernel.cpp)
-=======
-   image_decoder_kernel_gpu.cpp)
-    #feature_extractor_kernel.cpp
-    #feature_matcher_kernel.cpp)
->>>>>>> 60b8d1e3
+    #image_decoder_kernel_gpu.cpp
 endif()
 
 add_library(imgproc OBJECT ${SOURCE_FILES})
